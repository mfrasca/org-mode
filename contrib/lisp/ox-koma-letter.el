--- conflicted
+++ resolved
@@ -392,12 +392,8 @@
   '((:latex-class "LATEX_CLASS" nil org-koma-letter-default-class t)
     (:lco "LCO" nil org-koma-letter-class-option-file)
     (:author "AUTHOR" nil (org-koma-letter--get-value org-koma-letter-author) t)
-<<<<<<< HEAD
-    (:from-address "FROM_ADDRESS" nil nil newline)
-=======
     (:author-changed-in-buffer-p "AUTHOR" nil nil t)
     (:from-address "FROM_ADDRESS" nil org-koma-letter-from-address newline)
->>>>>>> 08a9587e
     (:phone-number "PHONE_NUMBER" nil org-koma-letter-phone-number)
     (:email "EMAIL" nil (org-koma-letter--get-value org-koma-letter-email) t)
     (:to-address "TO_ADDRESS" nil nil newline)
