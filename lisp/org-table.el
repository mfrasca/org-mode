--- conflicted
+++ resolved
@@ -1639,12 +1639,8 @@
 			      dline -1 dline))))
 
 ;;;###autoload
-<<<<<<< HEAD
-(defun org-table-sort-lines (&optional with-case sorting-type getkey-func compare-func)
-=======
 (defun org-table-sort-lines
     (&optional with-case sorting-type getkey-func compare-func interactive?)
->>>>>>> 9d9f5179
   "Sort table lines according to the column at point.
 
 The position of point indicates the column to be used for
