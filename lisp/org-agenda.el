;;; org-agenda.el --- Dynamic task and appointment lists for Org

;; Copyright (C) 2004-2013 Free Software Foundation, Inc.

;; Author: Carsten Dominik <carsten at orgmode dot org>
;; Keywords: outlines, hypermedia, calendar, wp
;; Homepage: http://orgmode.org
;;
;; This file is part of GNU Emacs.
;;
;; GNU Emacs is free software: you can redistribute it and/or modify
;; it under the terms of the GNU General Public License as published by
;; the Free Software Foundation, either version 3 of the License, or
;; (at your option) any later version.

;; GNU Emacs is distributed in the hope that it will be useful,
;; but WITHOUT ANY WARRANTY; without even the implied warranty of
;; MERCHANTABILITY or FITNESS FOR A PARTICULAR PURPOSE.  See the
;; GNU General Public License for more details.

;; You should have received a copy of the GNU General Public License
;; along with GNU Emacs.  If not, see <http://www.gnu.org/licenses/>.
;;;;;;;;;;;;;;;;;;;;;;;;;;;;;;;;;;;;;;;;;;;;;;;;;;;;;;;;;;;;;;;;;;;;;;;;;;;;;
;;
;;; Commentary:

;; This file contains the code for creating and using the Agenda for Org-mode.
;;
;; The functions `org-batch-agenda', `org-batch-agenda-csv', and
;; `org-batch-store-agenda-views' are implemented as macros to provide
;; a convenient way for extracting agenda information from the command
;; line.  The Lisp does not evaluate parameters of a macro call; thus
;; it is not necessary to quote the parameters passed to one of those
;; functions.  E.g. you can write:
;;
;;   emacs -batch -l ~/.emacs -eval '(org-batch-agenda "a" org-agenda-span 7)'
;;
;; To export an agenda spanning 7 days.  If `org-batch-agenda' would
;; have been implemented as a regular function you'd have to quote the
;; symbol org-agenda-span.  Moreover: To use a symbol as parameter
;; value you would have to double quote the symbol.
;;
;; This is a hack, but it works even when running Org byte-compiled.
;;

;;; Code:

(require 'org)
(require 'org-macs)
(eval-when-compile
  (require 'cl))

(declare-function diary-add-to-list "diary-lib"
                  (date string specifier &optional marker globcolor literal))
(declare-function calendar-absolute-from-iso    "cal-iso"    (date))
(declare-function calendar-astro-date-string    "cal-julian" (&optional date))
(declare-function calendar-bahai-date-string    "cal-bahai"  (&optional date))
(declare-function calendar-chinese-date-string  "cal-china"  (&optional date))
(declare-function calendar-coptic-date-string   "cal-coptic" (&optional date))
(declare-function calendar-ethiopic-date-string "cal-coptic" (&optional date))
(declare-function calendar-french-date-string   "cal-french" (&optional date))
(declare-function calendar-goto-date            "cal-move"   (date))
(declare-function calendar-hebrew-date-string   "cal-hebrew" (&optional date))
(declare-function calendar-islamic-date-string  "cal-islam"  (&optional date))
(declare-function calendar-iso-date-string      "cal-iso"    (&optional date))
(declare-function calendar-iso-from-absolute    "cal-iso"    (date))
(declare-function calendar-julian-date-string   "cal-julian" (&optional date))
(declare-function calendar-mayan-date-string    "cal-mayan"  (&optional date))
(declare-function calendar-persian-date-string  "cal-persia" (&optional date))
(declare-function calendar-check-holidays       "holidays" (date))

(declare-function org-datetree-find-date-create "org-datetree"
		  (date &optional keep-restriction))
(declare-function org-columns-quit              "org-colview" ())
(declare-function diary-date-display-form       "diary-lib"  (&optional type))
(declare-function org-mobile-write-agenda-for-mobile "org-mobile" (file))
(declare-function org-habit-insert-consistency-graphs
		  "org-habit" (&optional line))
(declare-function org-is-habit-p "org-habit" (&optional pom))
(declare-function org-habit-parse-todo "org-habit" (&optional pom))
(declare-function org-habit-get-priority "org-habit" (habit &optional moment))
(declare-function org-pop-to-buffer-same-window "org-compat"
		  (&optional buffer-or-name norecord label))
(declare-function org-agenda-columns "org-colview" ())
(declare-function org-add-archive-files "org-archive" (files))
(declare-function org-capture "org-capture" (&optional goto keys))

(defvar calendar-mode-map)                    ; defined in calendar.el
(defvar org-clock-current-task nil)           ; defined in org-clock.el
(defvar org-mobile-force-id-on-agenda-items)  ; defined in org-mobile.el
(defvar org-habit-show-habits)                ; defined in org-habit.el
(defvar org-habit-show-habits-only-for-today)
(defvar org-habit-show-all-today)

;; Defined somewhere in this file, but used before definition.
(defvar org-agenda-buffer-name "*Org Agenda*")
(defvar org-agenda-overriding-header nil)
(defvar org-agenda-title-append nil)
(org-no-warnings (defvar entry)) ;; unprefixed, from calendar.el
(org-no-warnings (defvar date))  ;; unprefixed, from calendar.el
(defvar original-date) ; dynamically scoped, calendar.el does scope this

(defvar org-agenda-undo-list nil
  "List of undoable operations in the agenda since last refresh.")
(defvar org-agenda-pending-undo-list nil
  "In a series of undo commands, this is the list of remaining undo items.")

(defcustom org-agenda-confirm-kill 1
  "When set, remote killing from the agenda buffer needs confirmation.
When t, a confirmation is always needed.  When a number N, confirmation is
only needed when the text to be killed contains more than N non-white lines."
  :group 'org-agenda
  :type '(choice
	  (const :tag "Never" nil)
	  (const :tag "Always" t)
	  (integer :tag "When more than N lines")))

(defcustom org-agenda-compact-blocks nil
  "Non-nil means make the block agenda more compact.
This is done globally by leaving out lines like the agenda span
name and week number or the separator lines."
  :group 'org-agenda
  :type 'boolean)

(defcustom org-agenda-block-separator ?=
  "The separator between blocks in the agenda.
If this is a string, it will be used as the separator, with a newline added.
If it is a character, it will be repeated to fill the window width.
If nil the separator is disabled.  In `org-agenda-custom-commands' this
addresses the separator between the current and the previous block."
  :group 'org-agenda
  :type '(choice
	  (const :tag "Disabled" nil)
	  (character)
	  (string)))

(defgroup org-agenda-export nil
  "Options concerning exporting agenda views in Org-mode."
  :tag "Org Agenda Export"
  :group 'org-agenda)

(defcustom org-agenda-with-colors t
  "Non-nil means use colors in agenda views."
  :group 'org-agenda-export
  :type 'boolean)

(defcustom org-agenda-exporter-settings nil
  "Alist of variable/value pairs that should be active during agenda export.
This is a good place to set options for ps-print and for htmlize.
Note that the way this is implemented, the values will be evaluated
before assigned to the variables.  So make sure to quote values you do
*not* want evaluated, for example

   (setq org-agenda-exporter-settings
         '((ps-print-color-p 'black-white)))"
  :group 'org-agenda-export
  :type '(repeat
	  (list
	   (variable)
	   (sexp :tag "Value"))))

(defcustom org-agenda-before-write-hook '(org-agenda-add-entry-text)
  "Hook run in a temporary buffer before writing the agenda to an export file.
A useful function for this hook is `org-agenda-add-entry-text'."
  :group 'org-agenda-export
  :type 'hook
  :options '(org-agenda-add-entry-text))

(defcustom org-agenda-add-entry-text-maxlines 0
  "Maximum number of entry text lines to be added to agenda.
This is only relevant when `org-agenda-add-entry-text' is part of
`org-agenda-before-write-hook', which is the default.
When this is 0, nothing will happen.  When it is greater than 0, it
specifies the maximum number of lines that will be added for each entry
that is listed in the agenda view.

Note that this variable is not used during display, only when exporting
the agenda.  For agenda display, see the variables `org-agenda-entry-text-mode'
and `org-agenda-entry-text-maxlines'."
  :group 'org-agenda
  :type 'integer)

(defcustom org-agenda-add-entry-text-descriptive-links t
  "Non-nil means export org-links as descriptive links in agenda added text.
This variable applies to the text added to the agenda when
`org-agenda-add-entry-text-maxlines' is larger than 0.
When this variable nil, the URL will (also) be shown."
  :group 'org-agenda
  :type 'boolean)

(defcustom org-agenda-export-html-style nil
  "The style specification for exported HTML Agenda files.
If this variable contains a string, it will replace the default <style>
section as produced by `htmlize'.
Since there are different ways of setting style information, this variable
needs to contain the full HTML structure to provide a style, including the
surrounding HTML tags.  The style specifications should include definitions
the fonts used by the agenda, here is an example:

   <style type=\"text/css\">
       p { font-weight: normal; color: gray; }
       .org-agenda-structure {
          font-size: 110%;
          color: #003399;
          font-weight: 600;
       }
       .org-todo {
          color: #cc6666;
          font-weight: bold;
       }
       .org-agenda-done {
          color: #339933;
       }
       .org-done {
          color: #339933;
       }
       .title { text-align: center; }
       .todo, .deadline { color: red; }
       .done { color: green; }
    </style>

or, if you want to keep the style in a file,

   <link rel=\"stylesheet\" type=\"text/css\" href=\"mystyles.css\">

As the value of this option simply gets inserted into the HTML <head> header,
you can \"misuse\" it to also add other text to the header."
  :group 'org-agenda-export
  :group 'org-export-html
  :type 'string)

(defcustom org-agenda-persistent-filter nil
  "When set, keep filters from one agenda view to the next."
  :group 'org-agenda
  :type 'boolean)

(defgroup org-agenda-custom-commands nil
  "Options concerning agenda views in Org-mode."
  :tag "Org Agenda Custom Commands"
  :group 'org-agenda)

(defconst org-sorting-choice
  '(choice
    (const time-up) (const time-down)
    (const category-keep) (const category-up) (const category-down)
    (const tag-down) (const tag-up)
    (const priority-up) (const priority-down)
    (const todo-state-up) (const todo-state-down)
    (const effort-up) (const effort-down)
    (const habit-up) (const habit-down)
    (const alpha-up) (const alpha-down)
    (const user-defined-up) (const user-defined-down))
  "Sorting choices.")

;; Keep custom values for `org-agenda-filter-preset' compatible with
;; the new variable `org-agenda-tag-filter-preset'.
(if (fboundp 'defvaralias)
    (defvaralias 'org-agenda-filter-preset 'org-agenda-tag-filter-preset)
  (defvaralias 'org-agenda-filter 'org-agenda-tag-filter))

(defconst org-agenda-custom-commands-local-options
  `(repeat :tag "Local settings for this command.  Remember to quote values"
	   (choice :tag "Setting"
		   (list :tag "Heading for this block"
			 (const org-agenda-overriding-header)
			 (string :tag "Headline"))
		   (list :tag "Files to be searched"
			 (const org-agenda-files)
			 (list
			  (const :format "" quote)
			  (repeat (file))))
		   (list :tag "Sorting strategy"
			 (const org-agenda-sorting-strategy)
			 (list
			  (const :format "" quote)
			  (repeat
			   ,org-sorting-choice)))
		   (list :tag "Prefix format"
			 (const org-agenda-prefix-format :value "  %-12:c%?-12t% s")
			 (string))
		   (list :tag "Number of days in agenda"
			 (const org-agenda-span)
			 (choice (const :tag "Day" 'day)
				 (const :tag "Week" 'week)
				 (const :tag "Month" 'month)
				 (const :tag "Year" 'year)
				 (integer :tag "Custom")))
		   (list :tag "Fixed starting date"
			 (const org-agenda-start-day)
			 (string :value "2007-11-01"))
		   (list :tag "Start on day of week"
			 (const org-agenda-start-on-weekday)
			 (choice :value 1
				 (const :tag "Today" nil)
				 (integer :tag "Weekday No.")))
		   (list :tag "Include data from diary"
			 (const org-agenda-include-diary)
			 (boolean))
		   (list :tag "Deadline Warning days"
			 (const org-deadline-warning-days)
			 (integer :value 1))
		   (list :tag "Category filter preset"
			 (const org-agenda-category-filter-preset)
			 (list
			  (const :format "" quote)
			  (repeat
			   (string :tag "+category or -category"))))
		   (list :tag "Tags filter preset"
			 (const org-agenda-tag-filter-preset)
			 (list
			  (const :format "" quote)
			  (repeat
			   (string :tag "+tag or -tag"))))
		   (list :tag "Set daily/weekly entry types"
			 (const org-agenda-entry-types)
			 (list
			  (const :format "" quote)
			  (set :greedy t :value (:deadline :scheduled :timestamp :sexp)
			       (const :deadline)
			       (const :scheduled)
			       (const :timestamp)
			       (const :sexp))))
		   (list :tag "Standard skipping condition"
			 :value (org-agenda-skip-function '(org-agenda-skip-entry-if))
			 (const org-agenda-skip-function)
			 (list
			  (const :format "" quote)
			  (list
			   (choice
			    :tag "Skipping range"
			    (const :tag "Skip entry" org-agenda-skip-entry-if)
			    (const :tag "Skip subtree" org-agenda-skip-subtree-if))
			   (repeat :inline t :tag "Conditions for skipping"
				   (choice
				    :tag "Condition type"
				    (list :tag "Regexp matches" :inline t (const :format "" 'regexp) (regexp))
				    (list :tag "Regexp does not match" :inline t (const :format "" 'notregexp) (regexp))
				    (list :tag "TODO state is" :inline t
					  (const 'todo)
					  (choice
					   (const :tag "any not-done state" 'todo)
					   (const :tag "any done state" 'done)
					   (const :tag "any state" 'any)
					   (list :tag "Keyword list"
						 (const :format "" quote)
						 (repeat (string :tag "Keyword")))))
				    (list :tag "TODO state is not" :inline t
					  (const 'nottodo)
					  (choice
					   (const :tag "any not-done state" 'todo)
					   (const :tag "any done state" 'done)
					   (const :tag "any state" 'any)
					   (list :tag "Keyword list"
						 (const :format "" quote)
						 (repeat (string :tag "Keyword")))))
				    (const :tag "scheduled" 'scheduled)
				    (const :tag "not scheduled" 'notscheduled)
				    (const :tag "deadline" 'deadline)
				    (const :tag "no deadline" 'notdeadline)
				    (const :tag "timestamp" 'timestamp)
				    (const :tag "no timestamp" 'nottimestamp))))))
		   (list :tag "Non-standard skipping condition"
			 :value (org-agenda-skip-function)
			 (const org-agenda-skip-function)
			 (sexp :tag "Function or form (quoted!)"))
		   (list :tag "Any variable"
			 (variable :tag "Variable")
			 (sexp :tag "Value (sexp)"))))
  "Selection of examples for agenda command settings.
This will be spliced into the custom type of
`org-agenda-custom-commands'.")


(defcustom org-agenda-custom-commands '(("n" "Agenda and all TODO's"
					 ((agenda "") (alltodo))))
  "Custom commands for the agenda.
These commands will be offered on the splash screen displayed by the
agenda dispatcher \\[org-agenda].  Each entry is a list like this:

   (key desc type match settings files)

key      The key (one or more characters as a string) to be associated
         with the command.
desc     A description of the command, when omitted or nil, a default
         description is built using MATCH.
type     The command type, any of the following symbols:
          agenda      The daily/weekly agenda.
          todo        Entries with a specific TODO keyword, in all agenda files.
          search      Entries containing search words entry or headline.
          tags        Tags/Property/TODO match in all agenda files.
          tags-todo   Tags/P/T match in all agenda files, TODO entries only.
          todo-tree   Sparse tree of specific TODO keyword in *current* file.
          tags-tree   Sparse tree with all tags matches in *current* file.
          occur-tree  Occur sparse tree for *current* file.
          ...         A user-defined function.
match    What to search for:
          - a single keyword for TODO keyword searches
          - a tags match expression for tags searches
          - a word search expression for text searches.
          - a regular expression for occur searches
          For all other commands, this should be the empty string.
settings  A list of option settings, similar to that in a let form, so like
          this: ((opt1 val1) (opt2 val2) ...).   The values will be
          evaluated at the moment of execution, so quote them when needed.
files     A list of files file to write the produced agenda buffer to
          with the command `org-store-agenda-views'.
          If a file name ends in \".html\", an HTML version of the buffer
          is written out.  If it ends in \".ps\", a postscript version is
          produced.  Otherwise, only the plain text is written to the file.

You can also define a set of commands, to create a composite agenda buffer.
In this case, an entry looks like this:

  (key desc (cmd1 cmd2 ...) general-settings-for-whole-set files)

where

desc   A description string to be displayed in the dispatcher menu.
cmd    An agenda command, similar to the above.  However, tree commands
       are not allowed, but instead you can get agenda and global todo list.
       So valid commands for a set are:
       (agenda \"\" settings)
       (alltodo \"\" settings)
       (stuck \"\" settings)
       (todo \"match\" settings files)
       (search \"match\" settings files)
       (tags \"match\" settings files)
       (tags-todo \"match\" settings files)

Each command can carry a list of options, and another set of options can be
given for the whole set of commands.  Individual command options take
precedence over the general options.

When using several characters as key to a command, the first characters
are prefix commands.  For the dispatcher to display useful information, you
should provide a description for the prefix, like

 (setq org-agenda-custom-commands
   '((\"h\" . \"HOME + Name tag searches\") ; describe prefix \"h\"
     (\"hl\" tags \"+HOME+Lisa\")
     (\"hp\" tags \"+HOME+Peter\")
     (\"hk\" tags \"+HOME+Kim\")))"
  :group 'org-agenda-custom-commands
  :type `(repeat
	  (choice :value ("x" "Describe command here" tags "" nil)
		  (list :tag "Single command"
			(string :tag "Access Key(s) ")
			(option (string :tag "Description"))
			(choice
			 (const :tag "Agenda" agenda)
			 (const :tag "TODO list" alltodo)
			 (const :tag "Search words" search)
			 (const :tag "Stuck projects" stuck)
			 (const :tag "Tags/Property match (all agenda files)" tags)
			 (const :tag "Tags/Property match of TODO entries (all agenda files)" tags-todo)
			 (const :tag "TODO keyword search (all agenda files)" todo)
			 (const :tag "Tags sparse tree (current buffer)" tags-tree)
			 (const :tag "TODO keyword tree (current buffer)" todo-tree)
			 (const :tag "Occur tree (current buffer)" occur-tree)
			 (sexp :tag "Other, user-defined function"))
			(string :tag "Match (only for some commands)")
			,org-agenda-custom-commands-local-options
			(option (repeat :tag "Export" (file :tag "Export to"))))
		  (list :tag "Command series, all agenda files"
			(string :tag "Access Key(s)")
			(string :tag "Description  ")
			(repeat :tag "Component"
				(choice
				 (list :tag "Agenda"
				       (const :format "" agenda)
				       (const :tag "" :format "" "")
				       ,org-agenda-custom-commands-local-options)
				 (list :tag "TODO list (all keywords)"
				       (const :format "" alltodo)
				       (const :tag "" :format "" "")
				       ,org-agenda-custom-commands-local-options)
				 (list :tag "Search words"
				       (const :format "" search)
				       (string :tag "Match")
				       ,org-agenda-custom-commands-local-options)
				 (list :tag "Stuck projects"
				       (const :format "" stuck)
				       (const :tag "" :format "" "")
				       ,org-agenda-custom-commands-local-options)
				 (list :tag "Tags search"
				       (const :format "" tags)
				       (string :tag "Match")
				       ,org-agenda-custom-commands-local-options)
				 (list :tag "Tags search, TODO entries only"
				       (const :format "" tags-todo)
				       (string :tag "Match")
				       ,org-agenda-custom-commands-local-options)
				 (list :tag "TODO keyword search"
				       (const :format "" todo)
				       (string :tag "Match")
				       ,org-agenda-custom-commands-local-options)
				 (list :tag "Other, user-defined function"
				       (symbol :tag "function")
				       (string :tag "Match")
				       ,org-agenda-custom-commands-local-options)))

			(repeat :tag "Settings for entire command set"
				(list (variable :tag "Any variable")
				      (sexp :tag "Value")))
			(option (repeat :tag "Export" (file :tag "Export to"))))
		  (cons :tag "Prefix key documentation"
			(string :tag "Access Key(s)")
			(string :tag "Description  ")))))

(defcustom org-agenda-query-register ?o
  "The register holding the current query string.
The purpose of this is that if you construct a query string interactively,
you can then use it to define a custom command."
  :group 'org-agenda-custom-commands
  :type 'character)

(defcustom org-stuck-projects
  '("+LEVEL=2/-DONE" ("TODO" "NEXT" "NEXTACTION") nil "")
  "How to identify stuck projects.
This is a list of four items:
1. A tags/todo/property matcher string that is used to identify a project.
   See the manual for a description of tag and property searches.
   The entire tree below a headline matched by this is considered one project.
2. A list of TODO keywords identifying non-stuck projects.
   If the project subtree contains any headline with one of these todo
   keywords, the project is considered to be not stuck.  If you specify
   \"*\" as a keyword, any TODO keyword will mark the project unstuck.
3. A list of tags identifying non-stuck projects.
   If the project subtree contains any headline with one of these tags,
   the project is considered to be not stuck.  If you specify \"*\" as
   a tag, any tag will mark the project unstuck.  Note that this is about
   the explicit presence of a tag somewhere in the subtree, inherited
   tags to not count here.  If inherited tags make a project not stuck,
   use \"-TAG\" in the tags part of the matcher under (1.) above.
4. An arbitrary regular expression matching non-stuck projects.

If the project turns out to be not stuck, search continues also in the
subtree to see if any of the subtasks have project status.

See also the variable `org-tags-match-list-sublevels' which applies
to projects matched by this search as well.

After defining this variable, you may use \\[org-agenda-list-stuck-projects]
or `C-c a #' to produce the list."
  :group 'org-agenda-custom-commands
  :type '(list
	  (string :tag "Tags/TODO match to identify a project")
	  (repeat :tag "Projects are *not* stuck if they have an entry with TODO keyword any of" (string))
	  (repeat :tag "Projects are *not* stuck if they have an entry with TAG being any of" (string))
	  (regexp :tag "Projects are *not* stuck if this regexp matches inside the subtree")))

(defcustom org-agenda-filter-effort-default-operator "<"
  "The default operator for effort estimate filtering.
If you select an effort estimate limit without first pressing an operator,
this one will be used."
  :group 'org-agenda-custom-commands
  :type '(choice (const :tag "less or equal" "<")
		 (const :tag "greater or equal"">")
		 (const :tag "equal" "=")))

(defgroup org-agenda-skip nil
  "Options concerning skipping parts of agenda files."
  :tag "Org Agenda Skip"
  :group 'org-agenda)

(defcustom org-agenda-skip-function-global nil
  "Function to be called at each match during agenda construction.
If this function returns nil, the current match should not be skipped.
If the function decided to skip an agenda match, is must return the
buffer position from which the search should be continued.
This may also be a Lisp form, which will be evaluated.

This variable will be applied to every agenda match, including
tags/property searches and TODO lists.  So try to make the test function
do its checking as efficiently as possible.  To implement a skipping
condition just for specific agenda commands, use the variable
`org-agenda-skip-function' which can be set in the options section
of custom agenda commands."
  :group 'org-agenda-skip
  :type 'sexp)

(defgroup org-agenda-daily/weekly nil
  "Options concerning the daily/weekly agenda."
  :tag "Org Agenda Daily/Weekly"
  :group 'org-agenda)
(defgroup org-agenda-todo-list nil
  "Options concerning the global todo list agenda view."
  :tag "Org Agenda Todo List"
  :group 'org-agenda)
(defgroup org-agenda-match-view nil
  "Options concerning the general tags/property/todo match agenda view."
  :tag "Org Agenda Match View"
  :group 'org-agenda)
(defgroup org-agenda-search-view nil
  "Options concerning the general tags/property/todo match agenda view."
  :tag "Org Agenda Match View"
  :group 'org-agenda)

(defvar org-agenda-archives-mode nil
  "Non-nil means the agenda will include archived items.
If this is the symbol `trees', trees in the selected agenda scope
that are marked with the ARCHIVE tag will be included anyway.  When this is
t, also all archive files associated with the current selection of agenda
files will be included.")

(defcustom org-agenda-skip-comment-trees t
  "Non-nil means skip trees that start with the COMMENT keyword.
When nil, these trees are also scanned by agenda commands."
  :group 'org-agenda-skip
  :type 'boolean)

(defcustom org-agenda-todo-list-sublevels t
  "Non-nil means check also the sublevels of a TODO entry for TODO entries.
When nil, the sublevels of a TODO entry are not checked, resulting in
potentially much shorter TODO lists."
  :group 'org-agenda-skip
  :group 'org-agenda-todo-list
  :type 'boolean)

(defcustom org-agenda-todo-ignore-with-date nil
  "Non-nil means don't show entries with a date in the global todo list.
You can use this if you prefer to mark mere appointments with a TODO keyword,
but don't want them to show up in the TODO list.
When this is set, it also covers deadlines and scheduled items, the settings
of `org-agenda-todo-ignore-scheduled' and `org-agenda-todo-ignore-deadlines'
will be ignored.
See also the variable `org-agenda-tags-todo-honor-ignore-options'."
  :group 'org-agenda-skip
  :group 'org-agenda-todo-list
  :type 'boolean)

(defcustom org-agenda-todo-ignore-timestamp nil
  "Non-nil means don't show entries with a timestamp.
This applies when creating the global todo list.
Valid values are:

past     Don't show entries for today or in the past.

future   Don't show entries with a timestamp in the future.
         The idea behind this is that if it has a future
         timestamp, you don't want to think about it until the
         date.

all      Don't show any entries with a timestamp in the global todo list.
         The idea behind this is that by setting a timestamp, you
         have already \"taken care\" of this item.

This variable can also have an integer as a value.  If positive (N),
todos with a timestamp N or more days in the future will be ignored.  If
negative (-N), todos with a timestamp N or more days in the past will be
ignored.  If 0, todos with a timestamp either today or in the future will
be ignored.  For example, a value of -1 will exclude todos with a
timestamp in the past (yesterday or earlier), while a value of 7 will
exclude todos with a timestamp a week or more in the future.

See also `org-agenda-todo-ignore-with-date'.
See also the variable `org-agenda-tags-todo-honor-ignore-options' if you want
to make his option also apply to the tags-todo list."
  :group 'org-agenda-skip
  :group 'org-agenda-todo-list
  :version "24.1"
  :type '(choice
	  (const :tag "Ignore future timestamp todos" future)
	  (const :tag "Ignore past or present timestamp todos" past)
	  (const :tag "Ignore all timestamp todos" all)
	  (const :tag "Show timestamp todos" nil)
	  (integer :tag "Ignore if N or more days in past(-) or future(+).")))

(defcustom org-agenda-todo-ignore-scheduled nil
  "Non-nil means, ignore some scheduled TODO items when making TODO list.
This applies when creating the global todo list.
Valid values are:

past     Don't show entries scheduled today or in the past.

future   Don't show entries scheduled in the future.
         The idea behind this is that by scheduling it, you don't want to
         think about it until the scheduled date.

all      Don't show any scheduled entries in the global todo list.
         The idea behind this is that by scheduling it, you have already
         \"taken care\" of this item.

t        Same as `all', for backward compatibility.

This variable can also have an integer as a value.  See
`org-agenda-todo-ignore-timestamp' for more details.

See also `org-agenda-todo-ignore-with-date'.
See also the variable `org-agenda-tags-todo-honor-ignore-options' if you want
to make his option also apply to the tags-todo list."
  :group 'org-agenda-skip
  :group 'org-agenda-todo-list
  :type '(choice
	  (const :tag "Ignore future-scheduled todos" future)
	  (const :tag "Ignore past- or present-scheduled todos" past)
	  (const :tag "Ignore all scheduled todos" all)
	  (const :tag "Ignore all scheduled todos (compatibility)" t)
	  (const :tag "Show scheduled todos" nil)
	  (integer :tag "Ignore if N or more days in past(-) or future(+).")))

(defcustom org-agenda-todo-ignore-deadlines nil
  "Non-nil means ignore some deadlined TODO items when making TODO list.
There are different motivations for using different values, please think
carefully when configuring this variable.

This applies when creating the global todo list.
Valid values are:

near    Don't show near deadline entries.  A deadline is near when it is
        closer than `org-deadline-warning-days' days.  The idea behind this
        is that such items will appear in the agenda anyway.

far     Don't show TODO entries where a deadline has been defined, but
        the deadline is not near.  This is useful if you don't want to
        use the todo list to figure out what to do now.

past    Don't show entries with a deadline timestamp for today or in the past.

future  Don't show entries with a deadline timestamp in the future, not even
        when they become `near' ones.  Use it with caution.

all     Ignore all TODO entries that do have a deadline.

t       Same as `near', for backward compatibility.

This variable can also have an integer as a value.  See
`org-agenda-todo-ignore-timestamp' for more details.

See also `org-agenda-todo-ignore-with-date'.
See also the variable `org-agenda-tags-todo-honor-ignore-options' if you want
to make his option also apply to the tags-todo list."
  :group 'org-agenda-skip
  :group 'org-agenda-todo-list
  :type '(choice
	  (const :tag "Ignore near deadlines" near)
	  (const :tag "Ignore near deadlines (compatibility)" t)
	  (const :tag "Ignore far deadlines" far)
	  (const :tag "Ignore all TODOs with a deadlines" all)
	  (const :tag "Show all TODOs, even if they have a deadline" nil)
	  (integer :tag "Ignore if N or more days in past(-) or future(+).")))

(defcustom org-agenda-todo-ignore-time-comparison-use-seconds nil
  "Time unit to use when possibly ignoring an agenda item.

See the docstring of various `org-agenda-todo-ignore-*' options.
The default is to compare time stamps using days.  An item is thus
considered to be in the future if it is at least one day after today.
Non-nil means to compare time stamps using seconds.  An item is then
considered future if it has a time value later than current time."
  :group 'org-agenda-skip
  :group 'org-agenda-todo-list
  :type '(choice
	  (const :tag "Compare time with days" nil)
	  (const :tag "Compare time with seconds" t)))

(defcustom org-agenda-tags-todo-honor-ignore-options nil
  "Non-nil means honor todo-list ...ignore options also in tags-todo search.
The variables
   `org-agenda-todo-ignore-with-date',
   `org-agenda-todo-ignore-timestamp',
   `org-agenda-todo-ignore-scheduled',
   `org-agenda-todo-ignore-deadlines'
make the global TODO list skip entries that have time stamps of certain
kinds.  If this option is set, the same options will also apply for the
tags-todo search, which is the general tags/property matcher
restricted to unfinished TODO entries only."
  :group 'org-agenda-skip
  :group 'org-agenda-todo-list
  :group 'org-agenda-match-view
  :type 'boolean)

(defcustom org-agenda-skip-scheduled-if-done nil
  "Non-nil means don't show scheduled items in agenda when they are done.
This is relevant for the daily/weekly agenda, not for the TODO list.  And
it applies only to the actual date of the scheduling.  Warnings about
an item with a past scheduling dates are always turned off when the item
is DONE."
  :group 'org-agenda-skip
  :group 'org-agenda-daily/weekly
  :type 'boolean)

(defcustom org-agenda-skip-scheduled-if-deadline-is-shown nil
  "Non-nil means skip scheduling line if same entry shows because of deadline.
In the agenda of today, an entry can show up multiple times because
it is both scheduled and has a nearby deadline, and maybe a plain time
stamp as well.
When this variable is t, then only the deadline is shown and the fact that
the entry is scheduled today or was scheduled previously is not shown.
When this variable is nil, the entry will be shown several times.  When
the variable is the symbol `not-today', then skip scheduled previously,
but not scheduled today."
  :group 'org-agenda-skip
  :group 'org-agenda-daily/weekly
  :type '(choice
	  (const :tag "Never" nil)
	  (const :tag "Always" t)
	  (const :tag "Not when scheduled today" not-today)))

(defcustom org-agenda-skip-timestamp-if-deadline-is-shown nil
  "Non-nil means skip timestamp line if same entry shows because of deadline.
In the agenda of today, an entry can show up multiple times
because it has both a plain timestamp and has a nearby deadline.
When this variable is t, then only the deadline is shown and the
fact that the entry has a timestamp for or including today is not
shown.  When this variable is nil, the entry will be shown
several times."
  :group 'org-agenda-skip
  :group 'org-agenda-daily/weekly
  :version "24.1"
  :type '(choice
	  (const :tag "Never" nil)
	  (const :tag "Always" t)))

(defcustom org-agenda-skip-deadline-if-done nil
  "Non-nil means don't show deadlines when the corresponding item is done.
When nil, the deadline is still shown and should give you a happy feeling.
This is relevant for the daily/weekly agenda.  And it applied only to the
actually date of the deadline.  Warnings about approaching and past-due
deadlines are always turned off when the item is DONE."
  :group 'org-agenda-skip
  :group 'org-agenda-daily/weekly
  :type 'boolean)

(defcustom org-agenda-skip-deadline-prewarning-if-scheduled nil
  "Non-nil means skip deadline prewarning when entry is also scheduled.
This will apply on all days where a prewarning for the deadline would
be shown, but not at the day when the entry is actually due.  On that day,
the deadline will be shown anyway.
This variable may be set to nil, t, the symbol `pre-scheduled',
or a number which will then give the number of days before the actual
deadline when the prewarnings should resume.  The symbol `pre-scheduled'
eliminates the deadline prewarning only prior to the scheduled date.
This can be used in a workflow where the first showing of the deadline will
trigger you to schedule it, and then you don't want to be reminded of it
because you will take care of it on the day when scheduled."
  :group 'org-agenda-skip
  :group 'org-agenda-daily/weekly
  :version "24.1"
  :type '(choice
	  (const :tag "Always show prewarning" nil)
	  (const :tag "Remove prewarning prior to scheduled date" pre-scheduled)
	  (const :tag "Remove prewarning if entry is scheduled" t)
	  (integer :tag "Restart prewarning N days before deadline")))

(defcustom org-agenda-skip-additional-timestamps-same-entry nil
  "When nil, multiple same-day timestamps in entry make multiple agenda lines.
When non-nil, after the search for timestamps has matched once in an
entry, the rest of the entry will not be searched."
  :group 'org-agenda-skip
  :type 'boolean)

(defcustom org-agenda-skip-timestamp-if-done nil
  "Non-nil means don't select item by timestamp or -range if it is DONE."
  :group 'org-agenda-skip
  :group 'org-agenda-daily/weekly
  :type 'boolean)

(defcustom org-agenda-dim-blocked-tasks nil
  "Non-nil means dim blocked tasks in the agenda display.
This causes some overhead during agenda construction, but if you
have turned on `org-enforce-todo-dependencies',
`org-enforce-todo-checkbox-dependencies', or any other blocking
mechanism, this will create useful feedback in the agenda.

Instead of t, this variable can also have the value `invisible'.
Then blocked tasks will be invisible and only become visible when
they become unblocked.  An exemption to this behavior is when a task is
blocked because of unchecked checkboxes below it.  Since checkboxes do
not show up in the agenda views, making this task invisible you remove any
trace from agenda views that there is something to do.  Therefore, a task
that is blocked because of checkboxes will never be made invisible, it
will only be dimmed."
  :group 'org-agenda-daily/weekly
  :group 'org-agenda-todo-list
  :version "24.3"
  :type '(choice
	  (const :tag "Do not dim" nil)
	  (const :tag "Dim to a gray face" t)
	  (const :tag "Make invisible" invisible)))

(defcustom org-timeline-show-empty-dates 3
  "Non-nil means `org-timeline' also shows dates without an entry.
When nil, only the days which actually have entries are shown.
When t, all days between the first and the last date are shown.
When an integer, show also empty dates, but if there is a gap of more than
N days, just insert a special line indicating the size of the gap."
  :group 'org-agenda-skip
  :type '(choice
	  (const :tag "None" nil)
	  (const :tag "All" t)
	  (integer :tag "at most")))

(defgroup org-agenda-startup nil
  "Options concerning initial settings in the Agenda in Org Mode."
  :tag "Org Agenda Startup"
  :group 'org-agenda)

(defcustom org-agenda-menu-show-matcher t
  "Non-nil means show the match string in the agenda dispatcher menu.
When nil, the matcher string is not shown, but is put into the help-echo
property so than moving the mouse over the command shows it.
Setting it to nil is good if matcher strings are very long and/or if
you want to use two-columns display (see `org-agenda-menu-two-columns')."
  :group 'org-agenda
  :version "24.1"
  :type 'boolean)

(org-define-obsolete-variable-alias 'org-agenda-menu-two-column 'org-agenda-menu-two-columns "24.3")

(defcustom org-agenda-menu-two-columns nil
  "Non-nil means, use two columns to show custom commands in the dispatcher.
If you use this, you probably want to set `org-agenda-menu-show-matcher'
to nil."
  :group 'org-agenda
  :version "24.1"
  :type 'boolean)

(org-define-obsolete-variable-alias 'org-finalize-agenda-hook 'org-agenda-finalize-hook "24.3")
(defcustom org-agenda-finalize-hook nil
  "Hook run just before displaying an agenda buffer.
The buffer is still writable when the hook is called.

You can modify some of the buffer substrings but you should be
extra careful not to modify the text properties of the agenda
headlines as the agenda display heavily relies on them."
  :group 'org-agenda-startup
  :type 'hook)

(defcustom org-agenda-mouse-1-follows-link nil
  "Non-nil means mouse-1 on a link will follow the link in the agenda.
A longer mouse click will still set point.  Does not work on XEmacs.
Needs to be set before org.el is loaded."
  :group 'org-agenda-startup
  :type 'boolean)

(defcustom org-agenda-start-with-follow-mode nil
  "The initial value of follow mode in a newly created agenda window."
  :group 'org-agenda-startup
  :type 'boolean)

(defcustom org-agenda-follow-indirect nil
  "Non-nil means `org-agenda-follow-mode' displays only the
current item's tree, in an indirect buffer."
  :group 'org-agenda
  :version "24.1"
  :type 'boolean)

(defcustom org-agenda-show-outline-path t
  "Non-nil means show outline path in echo area after line motion."
  :group 'org-agenda-startup
  :type 'boolean)

(defcustom org-agenda-start-with-entry-text-mode nil
  "The initial value of entry-text-mode in a newly created agenda window."
  :group 'org-agenda-startup
  :type 'boolean)

(defcustom org-agenda-entry-text-maxlines 5
  "Number of text lines to be added when `E' is pressed in the agenda.

Note that this variable only used during agenda display.  Add add entry text
when exporting the agenda, configure the variable
`org-agenda-add-entry-ext-maxlines'."
  :group 'org-agenda
  :type 'integer)

(defcustom org-agenda-entry-text-exclude-regexps nil
  "List of regular expressions to clean up entry text.
The complete matches of all regular expressions in this list will be
removed from entry text before it is shown in the agenda."
  :group 'org-agenda
  :type '(repeat (regexp)))

(defvar org-agenda-entry-text-cleanup-hook nil
  "Hook that is run after basic cleanup of entry text to be shown in agenda.
This cleanup is done in a temporary buffer, so the function may inspect and
change the entire buffer.
Some default stuff like drawers and scheduling/deadline dates will already
have been removed when this is called, as will any matches for regular
expressions listed in `org-agenda-entry-text-exclude-regexps'.")

(defvar org-agenda-include-inactive-timestamps nil
  "Non-nil means include inactive time stamps in agenda and timeline.
Dynamically scoped.")

(defgroup org-agenda-windows nil
  "Options concerning the windows used by the Agenda in Org Mode."
  :tag "Org Agenda Windows"
  :group 'org-agenda)

(defcustom org-agenda-window-setup 'reorganize-frame
  "How the agenda buffer should be displayed.
Possible values for this option are:

current-window    Show agenda in the current window, keeping all other windows.
other-window      Use `switch-to-buffer-other-window' to display agenda.
reorganize-frame  Show only two windows on the current frame, the current
                  window and the agenda.
other-frame       Use `switch-to-buffer-other-frame' to display agenda.
                  Also, when exiting the agenda, kill that frame.
See also the variable `org-agenda-restore-windows-after-quit'."
  :group 'org-agenda-windows
  :type '(choice
	  (const current-window)
	  (const other-frame)
	  (const other-window)
	  (const reorganize-frame)))

(defcustom org-agenda-window-frame-fractions '(0.5 . 0.75)
  "The min and max height of the agenda window as a fraction of frame height.
The value of the variable is a cons cell with two numbers between 0 and 1.
It only matters if `org-agenda-window-setup' is `reorganize-frame'."
  :group 'org-agenda-windows
  :type '(cons (number :tag "Minimum") (number :tag "Maximum")))

(defcustom org-agenda-restore-windows-after-quit nil
  "Non-nil means restore window configuration upon exiting agenda.
Before the window configuration is changed for displaying the agenda,
the current status is recorded.  When the agenda is exited with
`q' or `x' and this option is set, the old state is restored.  If
`org-agenda-window-setup' is `other-frame', the value of this
option will be ignored."
  :group 'org-agenda-windows
  :type 'boolean)

(defcustom org-agenda-ndays nil
  "Number of days to include in overview display.
Should be 1 or 7.
Obsolete, see `org-agenda-span'."
  :group 'org-agenda-daily/weekly
  :type 'integer)

(make-obsolete-variable 'org-agenda-ndays 'org-agenda-span "24.1")

(defcustom org-agenda-span 'week
  "Number of days to include in overview display.
Can be day, week, month, year, or any number of days.
Custom commands can set this variable in the options section."
  :group 'org-agenda-daily/weekly
  :type '(choice (const :tag "Day" day)
		 (const :tag "Week" week)
		 (const :tag "Month" month)
		 (const :tag "Year" year)
		 (integer :tag "Custom")))

(defcustom org-agenda-start-on-weekday 1
  "Non-nil means start the overview always on the specified weekday.
0 denotes Sunday, 1 denotes Monday etc.
When nil, always start on the current day.
Custom commands can set this variable in the options section."
  :group 'org-agenda-daily/weekly
  :type '(choice (const :tag "Today" nil)
		 (integer :tag "Weekday No.")))

(defcustom org-agenda-show-all-dates t
  "Non-nil means `org-agenda' shows every day in the selected range.
When nil, only the days which actually have entries are shown."
  :group 'org-agenda-daily/weekly
  :type 'boolean)

(defcustom org-agenda-format-date 'org-agenda-format-date-aligned
  "Format string for displaying dates in the agenda.
Used by the daily/weekly agenda and by the timeline.  This should be
a format string understood by `format-time-string', or a function returning
the formatted date as a string.  The function must take a single argument,
a calendar-style date list like (month day year)."
  :group 'org-agenda-daily/weekly
  :type '(choice
	  (string :tag "Format string")
	  (function :tag "Function")))

(defun org-agenda-format-date-aligned (date)
  "Format a date string for display in the daily/weekly agenda, or timeline.
This function makes sure that dates are aligned for easy reading."
  (require 'cal-iso)
  (let* ((dayname (calendar-day-name date))
	 (day (cadr date))
	 (day-of-week (calendar-day-of-week date))
	 (month (car date))
	 (monthname (calendar-month-name month))
	 (year (nth 2 date))
	 (iso-week (org-days-to-iso-week
		    (calendar-absolute-from-gregorian date)))
	 (weekyear (cond ((and (= month 1) (>= iso-week 52))
			  (1- year))
			 ((and (= month 12) (<= iso-week 1))
			  (1+ year))
			 (t year)))
	 (weekstring (if (= day-of-week 1)
			 (format " W%02d" iso-week)
		       "")))
    (format "%-10s %2d %s %4d%s"
	    dayname day monthname year weekstring)))

(defcustom org-agenda-time-leading-zero nil
  "Non-nil means use leading zero for military times in agenda.
For example, 9:30am would become 09:30 rather than  9:30."
  :group 'org-agenda-daily/weekly
  :version "24.1"
  :type 'boolean)

(defcustom org-agenda-timegrid-use-ampm nil
  "When set, show AM/PM style timestamps on the timegrid."
  :group 'org-agenda
  :version "24.1"
  :type 'boolean)

(defun org-agenda-time-of-day-to-ampm (time)
  "Convert TIME of a string like '13:45' to an AM/PM style time string."
  (let* ((hour-number (string-to-number (substring time 0 -3)))
         (minute (substring time -2))
         (ampm "am"))
    (cond
     ((equal hour-number 12)
      (setq ampm "pm"))
     ((> hour-number 12)
      (setq ampm "pm")
      (setq hour-number (- hour-number 12))))
    (concat
     (if org-agenda-time-leading-zero
	 (format "%02d" hour-number)
       (format "%02s" (number-to-string hour-number)))
     ":" minute ampm)))

(defun org-agenda-time-of-day-to-ampm-maybe (time)
  "Conditionally convert TIME to AM/PM format
based on `org-agenda-timegrid-use-ampm'"
  (if org-agenda-timegrid-use-ampm
      (org-agenda-time-of-day-to-ampm time)
    time))

(defcustom org-agenda-weekend-days '(6 0)
  "Which days are weekend?
These days get the special face `org-agenda-date-weekend' in the agenda
and timeline buffers."
  :group 'org-agenda-daily/weekly
  :type '(set :greedy t
	      (const :tag "Monday" 1)
	      (const :tag "Tuesday" 2)
	      (const :tag "Wednesday" 3)
	      (const :tag "Thursday" 4)
	      (const :tag "Friday" 5)
	      (const :tag "Saturday" 6)
	      (const :tag "Sunday" 0)))

(defcustom org-agenda-move-date-from-past-immediately-to-today t
  "Non-nil means jump to today when moving a past date forward in time.
When using S-right in the agenda to move a a date forward, and the date
stamp currently points to the past, the first key press will move it
to today.  WHen nil, just move one day forward even if the date stays
in the past."
  :group 'org-agenda-daily/weekly
  :version "24.1"
  :type 'boolean)

(defcustom org-agenda-include-diary nil
  "If non-nil, include in the agenda entries from the Emacs Calendar's diary.
Custom commands can set this variable in the options section."
  :group 'org-agenda-daily/weekly
  :type 'boolean)

(defcustom org-agenda-include-deadlines t
  "If non-nil, include entries within their deadline warning period.
Custom commands can set this variable in the options section."
  :group 'org-agenda-daily/weekly
  :version "24.1"
  :type 'boolean)

(defcustom org-agenda-repeating-timestamp-show-all t
  "Non-nil means show all occurrences of a repeating stamp in the agenda.
When set to a list of strings, only show occurrences of repeating
stamps for these TODO keywords.  When nil, only one occurrence is
shown, either today or the nearest into the future."
  :group 'org-agenda-daily/weekly
  :type '(choice
	  (const :tag "Show repeating stamps" t)
	  (repeat :tag "Show repeating stamps for these TODO keywords"
		  (string :tag "TODO Keyword"))
	  (const :tag "Don't show repeating stamps" nil)))

(defcustom org-scheduled-past-days 10000
  "No. of days to continue listing scheduled items that are not marked DONE.
When an item is scheduled on a date, it shows up in the agenda on this
day and will be listed until it is marked done for the number of days
given here."
  :group 'org-agenda-daily/weekly
  :type 'integer)

(defcustom org-agenda-log-mode-items '(closed clock)
  "List of items that should be shown in agenda log mode.
This list may contain the following symbols:

  closed    Show entries that have been closed on that day.
  clock     Show entries that have received clocked time on that day.
  state     Show all logged state changes.
Note that instead of changing this variable, you can also press `C-u l' in
the agenda to display all available LOG items temporarily."
  :group 'org-agenda-daily/weekly
  :type '(set :greedy t (const closed) (const clock) (const state)))

(defcustom org-agenda-clock-consistency-checks
  '(:max-duration "10:00" :min-duration 0 :max-gap "0:05"
		  :gap-ok-around ("4:00")
		  :default-face ((:background "DarkRed") (:foreground "white"))
		  :overlap-face nil :gap-face nil :no-end-time-face nil
		  :long-face nil :short-face nil)
  "This is a property list, with the following keys:

:max-duration    Mark clocking chunks that are longer than this time.
                 This is a time string like \"HH:MM\", or the number
                 of minutes as an integer.

:min-duration    Mark clocking chunks that are shorter that this.
                 This is a time string like \"HH:MM\", or the number
                 of minutes as an integer.

:max-gap         Mark gaps between clocking chunks that are longer than
                 this duration.  A number of minutes, or a string
                 like \"HH:MM\".

:gap-ok-around   List of times during the day which are usually not working
                 times.  When a gap is detected, but the gap contains any
                 of these times, the gap is *not* reported.  For example,
                 if this is (\"4:00\" \"13:00\") then gaps that contain
                 4:00 in the morning (i.e. the night) and 13:00
                 (i.e. a typical lunch time) do not cause a warning.
                 You should have at least one time during the night in this
                 list, or otherwise the first task each morning will trigger
                 a warning because it follows a long gap.

Furthermore, the following properties can be used to define faces for
issue display.

:default-face         the default face, if the specific face is undefined
:overlap-face         face for overlapping clocks
:gap-face             face for gaps between clocks
:no-end-time-face     face for incomplete clocks
:long-face            face for clock intervals that are too long
:short-face           face for clock intervals that are too short"
  :group 'org-agenda-daily/weekly
  :group 'org-clock
  :version "24.1"
  :type 'plist)

(defcustom org-agenda-log-mode-add-notes t
  "Non-nil means add first line of notes to log entries in agenda views.
If a log item like a state change or a clock entry is associated with
notes, the first line of these notes will be added to the entry in the
agenda display."
  :group 'org-agenda-daily/weekly
  :type 'boolean)

(defcustom org-agenda-start-with-log-mode nil
  "The initial value of log-mode in a newly created agenda window.
See `org-agenda-log-mode' and `org-agenda-log-mode-items' for further
explanations on the possible values."
  :group 'org-agenda-startup
  :group 'org-agenda-daily/weekly
  :type '(choice (const :tag "Don't show log items" nil)
		 (const :tag "Show only log items" 'only)
		 (const :tag "Show all possible log items" 'clockcheck)
		 (repeat :tag "Choose among possible values for `org-agenda-log-mode-items'"
			 (choice (const :tag "Show closed log items" 'closed)
				 (const :tag "Show clocked log items" 'clock)
				 (const :tag "Show all logged state changes" 'state)))))

(defcustom org-agenda-start-with-clockreport-mode nil
  "The initial value of clockreport-mode in a newly created agenda window."
  :group 'org-agenda-startup
  :group 'org-agenda-daily/weekly
  :type 'boolean)

(defcustom org-agenda-clockreport-parameter-plist '(:link t :maxlevel 2)
  "Property list with parameters for the clocktable in clockreport mode.
This is the display mode that shows a clock table in the daily/weekly
agenda, the properties for this dynamic block can be set here.
The usual clocktable parameters are allowed here, but you cannot set
the properties :name, :tstart, :tend, :block, and :scope - these will
be overwritten to make sure the content accurately reflects the
current display in the agenda."
  :group 'org-agenda-daily/weekly
  :type 'plist)

(defcustom org-agenda-search-view-always-boolean nil
  "Non-nil means the search string is interpreted as individual parts.

The search string for search view can either be interpreted as a phrase,
or as a list of snippets that define a boolean search for a number of
strings.

When this is non-nil, the string will be split on whitespace, and each
snippet will be searched individually, and all must match in order to
select an entry.  A snippet is then a single string of non-white
characters, or a string in double quotes, or a regexp in {} braces.
If a snippet is preceded by \"-\", the snippet must *not* match.
\"+\" is syntactic sugar for positive selection.  Each snippet may
be found as a full word or a partial word, but see the variable
`org-agenda-search-view-force-full-words'.

When this is nil, search will look for the entire search phrase as one,
with each space character matching any amount of whitespace, including
line breaks.

Even when this is nil, you can still switch to Boolean search dynamically
by preceding the first snippet with \"+\" or \"-\".  If the first snippet
is a regexp marked with braces like \"{abc}\", this will also switch to
boolean search."
  :group 'org-agenda-search-view
  :version "24.1"
  :type 'boolean)

(if (fboundp 'defvaralias)
    (defvaralias 'org-agenda-search-view-search-words-only
      'org-agenda-search-view-always-boolean))

(defcustom org-agenda-search-view-force-full-words nil
  "Non-nil means, search words must be matches as complete words.
When nil, they may also match part of a word."
  :group 'org-agenda-search-view
  :version "24.1"
  :type 'boolean)

(defcustom org-agenda-search-view-max-outline-level nil
  "Maximum outline level to display in search view.
E.g. when this is set to 1, the search view will only
show headlines of level 1."
  :group 'org-agenda-search-view
  :version "24.3"
  :type 'integer)

(defgroup org-agenda-time-grid nil
  "Options concerning the time grid in the Org-mode Agenda."
  :tag "Org Agenda Time Grid"
  :group 'org-agenda)

(defcustom org-agenda-search-headline-for-time t
  "Non-nil means search headline for a time-of-day.
If the headline contains a time-of-day in one format or another, it will
be used to sort the entry into the time sequence of items for a day.
Some people have time stamps in the headline that refer to the creation
time or so, and then this produces an unwanted side effect.  If this is
the case for your, use this variable to turn off searching the headline
for a time."
  :group 'org-agenda-time-grid
  :type 'boolean)

(defcustom org-agenda-use-time-grid t
  "Non-nil means show a time grid in the agenda schedule.
A time grid is a set of lines for specific times (like every two hours between
8:00 and 20:00).  The items scheduled for a day at specific times are
sorted in between these lines.
For details about when the grid will be shown, and what it will look like, see
the variable `org-agenda-time-grid'."
  :group 'org-agenda-time-grid
  :type 'boolean)

(defcustom org-agenda-time-grid
  '((daily today require-timed)
    "----------------"
    (800 1000 1200 1400 1600 1800 2000))

  "The settings for time grid for agenda display.
This is a list of three items.  The first item is again a list.  It contains
symbols specifying conditions when the grid should be displayed:

 daily         if the agenda shows a single day
 weekly        if the agenda shows an entire week
 today         show grid on current date, independent of daily/weekly display
 require-timed show grid only if at least one item has a time specification

The second item is a string which will be placed behind the grid time.

The third item is a list of integers, indicating the times that should have
a grid line."
  :group 'org-agenda-time-grid
  :type
  '(list
    (set :greedy t :tag "Grid Display Options"
	 (const :tag "Show grid in single day agenda display" daily)
	 (const :tag "Show grid in weekly agenda display" weekly)
	 (const :tag "Always show grid for today" today)
	 (const :tag "Show grid only if any timed entries are present"
		require-timed)
	 (const :tag "Skip grid times already present in an entry"
		remove-match))
    (string :tag "Grid String")
    (repeat :tag "Grid Times" (integer :tag "Time"))))

(defcustom org-agenda-show-current-time-in-grid t
  "Non-nil means show the current time in the time grid."
  :group 'org-agenda-time-grid
  :version "24.1"
  :type 'boolean)

(defcustom org-agenda-current-time-string
  "now - - - - - - - - - - - - - - - - - - - - - - - - -"
  "The string for the current time marker in the agenda."
  :group 'org-agenda-time-grid
  :version "24.1"
  :type 'string)

(defgroup org-agenda-sorting nil
  "Options concerning sorting in the Org-mode Agenda."
  :tag "Org Agenda Sorting"
  :group 'org-agenda)

(defcustom org-agenda-sorting-strategy
  '((agenda habit-down time-up priority-down category-keep)
    (todo   priority-down category-keep)
    (tags   priority-down category-keep)
    (search category-keep))
  "Sorting structure for the agenda items of a single day.
This is a list of symbols which will be used in sequence to determine
if an entry should be listed before another entry.  The following
symbols are recognized:

time-up            Put entries with time-of-day indications first, early first
time-down          Put entries with time-of-day indications first, late first
category-keep      Keep the default order of categories, corresponding to the
		   sequence in `org-agenda-files'.
category-up        Sort alphabetically by category, A-Z.
category-down      Sort alphabetically by category, Z-A.
tag-up             Sort alphabetically by last tag, A-Z.
tag-down           Sort alphabetically by last tag, Z-A.
priority-up        Sort numerically by priority, high priority last.
priority-down      Sort numerically by priority, high priority first.
todo-state-up      Sort by todo state, tasks that are done last.
todo-state-down    Sort by todo state, tasks that are done first.
effort-up          Sort numerically by estimated effort, high effort last.
effort-down        Sort numerically by estimated effort, high effort first.
user-defined-up    Sort according to `org-agenda-cmp-user-defined', high last.
user-defined-down  Sort according to `org-agenda-cmp-user-defined', high first.
habit-up           Put entries that are habits first
habit-down         Put entries that are habits last
alpha-up           Sort headlines alphabetically
alpha-down         Sort headlines alphabetically, reversed

The different possibilities will be tried in sequence, and testing stops
if one comparison returns a \"not-equal\".  For example, the default
    '(time-up category-keep priority-down)
means: Pull out all entries having a specified time of day and sort them,
in order to make a time schedule for the current day the first thing in the
agenda listing for the day.  Of the entries without a time indication, keep
the grouped in categories, don't sort the categories, but keep them in
the sequence given in `org-agenda-files'.  Within each category sort by
priority.

Leaving out `category-keep' would mean that items will be sorted across
categories by priority.

Instead of a single list, this can also be a set of list for specific
contents, with a context symbol in the car of the list, any of
`agenda', `todo', `tags', `search' for the corresponding agenda views.

Custom commands can bind this variable in the options section."
  :group 'org-agenda-sorting
  :type `(choice
	  (repeat :tag "General" ,org-sorting-choice)
	  (list :tag "Individually"
		(cons (const :tag "Strategy for Weekly/Daily agenda" agenda)
		      (repeat ,org-sorting-choice))
		(cons (const :tag "Strategy for TODO lists" todo)
		      (repeat ,org-sorting-choice))
		(cons (const :tag "Strategy for Tags matches" tags)
		      (repeat ,org-sorting-choice))
		(cons (const :tag "Strategy for search matches" search)
		      (repeat ,org-sorting-choice)))))

(defcustom org-agenda-cmp-user-defined nil
  "A function to define the comparison `user-defined'.
This function must receive two arguments, agenda entry a and b.
If a>b, return +1.  If a<b, return -1.  If they are equal as seen by
the user comparison, return nil.
When this is defined, you can make `user-defined-up' and `user-defined-down'
part of an agenda sorting strategy."
  :group 'org-agenda-sorting
  :type 'symbol)

(defcustom org-sort-agenda-notime-is-late t
  "Non-nil means items without time are considered late.
This is only relevant for sorting.  When t, items which have no explicit
time like 15:30 will be considered as 99:01, i.e. later than any items which
do have a time.  When nil, the default time is before 0:00.  You can use this
option to decide if the schedule for today should come before or after timeless
agenda entries."
  :group 'org-agenda-sorting
  :type 'boolean)

(defcustom org-sort-agenda-noeffort-is-high t
  "Non-nil means items without effort estimate are sorted as high effort.
This also applies when filtering an agenda view with respect to the
< or > effort operator.  Then, tasks with no effort defined will be treated
as tasks with high effort.
When nil, such items are sorted as 0 minutes effort."
  :group 'org-agenda-sorting
  :type 'boolean)

(defgroup org-agenda-line-format nil
  "Options concerning the entry prefix in the Org-mode agenda display."
  :tag "Org Agenda Line Format"
  :group 'org-agenda)

(defcustom org-agenda-prefix-format
  '((agenda  . " %i %-12:c%?-12t% s")
    (timeline  . "  % s")
    (todo  . " %i %-12:c")
    (tags  . " %i %-12:c")
    (search . " %i %-12:c"))
  "Format specifications for the prefix of items in the agenda views.
An alist with five entries, each for the different agenda types.  The
keys of the sublists are `agenda', `timeline', `todo', `search' and `tags'.
The values are format strings.

This format works similar to a printf format, with the following meaning:

  %c   the category of the item, \"Diary\" for entries from the diary,
       or as given by the CATEGORY keyword or derived from the file name
  %e   the effort required by the item
  %l   the level of the item (insert X space(s) if item is of level X)
  %i   the icon category of the item, see `org-agenda-category-icon-alist'
  %T   the last tag of the item (ignore inherited tags, which come first)
  %t   the HH:MM time-of-day specification if one applies to the entry
  %s   Scheduling/Deadline information, a short string
  %(expression) Eval EXPRESSION and replace the control string
                by the result

All specifiers work basically like the standard `%s' of printf, but may
contain two additional characters: a question mark just after the `%'
and a whitespace/punctuation character just before the final letter.

If the first character after `%' is a question mark, the entire field
will only be included if the corresponding value applies to the current
entry.  This is useful for fields which should have fixed width when
present, but zero width when absent.  For example, \"%?-12t\" will
result in a 12 character time field if a time of the day is specified,
but will completely disappear in entries which do not contain a time.

If there is punctuation or whitespace character just before the final
format letter, this character will be appended to the field value if
the value is not empty.  For example, the format \"%-12:c\" leads to
\"Diary: \" if the category is \"Diary\".  If the category were be
empty, no additional colon would be inserted.

The default value for the agenda sublist is \"  %-12:c%?-12t% s\",
which means:

- Indent the line with two space characters
- Give the category a 12 chars wide field, padded with whitespace on
  the right (because of `-').  Append a colon if there is a category
  (because of `:').
- If there is a time-of-day, put it into a 12 chars wide field.  If no
  time, don't put in an empty field, just skip it (because of '?').
- Finally, put the scheduling information.

See also the variables `org-agenda-remove-times-when-in-prefix' and
`org-agenda-remove-tags'.

Custom commands can set this variable in the options section."
  :type '(choice
	  (string :tag "General format")
	  (list :greedy t :tag "View dependent"
		(cons  (const agenda) (string :tag "Format"))
		(cons  (const timeline) (string :tag "Format"))
		(cons  (const todo) (string :tag "Format"))
		(cons  (const tags) (string :tag "Format"))
		(cons  (const search) (string :tag "Format"))))
  :group 'org-agenda-line-format)

(defvar org-prefix-format-compiled nil
  "The compiled prefix format and associated variables.
This is a list where first element is a list of variable bindings, and second
element is the compiled format expression.  See the variable
`org-agenda-prefix-format'.")

(defcustom org-agenda-todo-keyword-format "%-1s"
  "Format for the TODO keyword in agenda lines.
Set this to something like \"%-12s\" if you want all TODO keywords
to occupy a fixed space in the agenda display."
  :group 'org-agenda-line-format
  :type 'string)

(defcustom org-agenda-diary-sexp-prefix nil
  "A regexp that matches part of a diary sexp entry
which should be treated as scheduling/deadline information in
`org-agenda'.

For example, you can use this to extract the `diary-remind-message' from
`diary-remind' entries."
  :group 'org-agenda-line-format
  :type '(choice (const :tag "None" nil) (regexp :tag "Regexp")))

(defcustom org-agenda-timerange-leaders '("" "(%d/%d): ")
  "Text preceding timerange entries in the agenda view.
This is a list with two strings.  The first applies when the range
is entirely on one day.  The second applies if the range spans several days.
The strings may have two \"%d\" format specifiers which will be filled
with the sequence number of the days, and the total number of days in the
range, respectively."
  :group 'org-agenda-line-format
  :type '(list
	  (string :tag "Deadline today   ")
	  (choice :tag "Deadline relative"
		  (string :tag "Format string")
		  (function))))

(defcustom org-agenda-scheduled-leaders '("Scheduled: " "Sched.%2dx: ")
  "Text preceding scheduled items in the agenda view.
This is a list with two strings.  The first applies when the item is
scheduled on the current day.  The second applies when it has been scheduled
previously, it may contain a %d indicating that this is the nth time that
this item is scheduled, due to automatic rescheduling of unfinished items
for the following day.  So this number is one larger than the number of days
that passed since this item was scheduled first."
  :group 'org-agenda-line-format
  :type '(list
	  (string :tag "Scheduled today     ")
	  (string :tag "Scheduled previously")))

(defcustom org-agenda-inactive-leader "["
  "Text preceding item pulled into the agenda by inactive time stamps.
These entries are added to the agenda when pressing \"[\"."
  :group 'org-agenda-line-format
  :version "24.1"
  :type '(list
	  (string :tag "Scheduled today     ")
	  (string :tag "Scheduled previously")))

(defcustom org-agenda-deadline-leaders '("Deadline:  " "In %3d d.: ")
  "Text preceding deadline items in the agenda view.
This is a list with two strings.  The first applies when the item has its
deadline on the current day.  The second applies when it is in the past or
in the future, it may contain %d to capture how many days away the deadline
is (was)."
  :group 'org-agenda-line-format
  :type '(list
	  (string :tag "Deadline today   ")
	  (choice :tag "Deadline relative"
		  (string :tag "Format string")
		  (function))))

(defcustom org-agenda-remove-times-when-in-prefix t
  "Non-nil means remove duplicate time specifications in agenda items.
When the format `org-agenda-prefix-format' contains a `%t' specifier, a
time-of-day specification in a headline or diary entry is extracted and
placed into the prefix.  If this option is non-nil, the original specification
\(a timestamp or -range, or just a plain time(range) specification like
11:30-4pm) will be removed for agenda display.  This makes the agenda less
cluttered.
The option can be t or nil.  It may also be the symbol `beg', indicating
that the time should only be removed when it is located at the beginning of
the headline/diary entry."
  :group 'org-agenda-line-format
  :type '(choice
	  (const :tag "Always" t)
	  (const :tag "Never" nil)
	  (const :tag "When at beginning of entry" beg)))

(defcustom org-agenda-remove-timeranges-from-blocks nil
  "Non-nil means remove time ranges specifications in agenda
items that span on several days."
  :group 'org-agenda-line-format
  :version "24.1"
  :type 'boolean)

(defcustom org-agenda-default-appointment-duration nil
  "Default duration for appointments that only have a starting time.
When nil, no duration is specified in such cases.
When non-nil, this must be the number of minutes, e.g. 60 for one hour."
  :group 'org-agenda-line-format
  :type '(choice
	  (integer :tag "Minutes")
	  (const :tag "No default duration")))

(defcustom org-agenda-show-inherited-tags t
  "Non-nil means show inherited tags in each agenda line.

When this option is set to 'always, it take precedences over
`org-agenda-use-tag-inheritance' and inherited tags are shown
in every agenda.

When this option is set to t (the default), inherited tags are
shown when they are available, i.e. when the value of
`org-agenda-use-tag-inheritance' has been taken into account.

This can be set to a list of agenda types in which the agenda
must display the inherited tags.  Available types are 'todo,
'agenda, 'search and 'timeline.

When set to nil, never show inherited tags in agenda lines."
  :group 'org-agenda-line-format
  :group 'org-agenda
  :version "24.3"
  :type '(choice
	  (const :tag "Show inherited tags when available" t)
	  (const :tag "Always show inherited tags" 'always)
	  (repeat :tag "Show inherited tags only in selected agenda types"
		  (symbol :tag "Agenda type"))))

(defcustom org-agenda-use-tag-inheritance '(todo search timeline agenda)
  "List of agenda view types where to use tag inheritance.

In tags/tags-todo/tags-tree agenda views, tag inheritance is
controlled by `org-use-tag-inheritance'.  In other agenda types,
`org-use-tag-inheritance' is not used for the selection of the
agenda entries.  Still, you may want the agenda to be aware of
the inherited tags anyway, e.g. for later tag filtering.

Allowed value are 'todo, 'search, 'timeline and 'agenda.

This variable has no effect if `org-agenda-show-inherited-tags'
is set to 'always.  In that case, the agenda is aware of those
tags.

The default value sets tags in every agenda type.  Setting this
option to nil will speed up non-tags agenda view a lot."
  :group 'org-agenda
  :version "24.3"
  :type '(choice
	  (const :tag "Use tag inheritance in all agenda types" t)
	  (repeat :tag "Use tag inheritance in selected agenda types"
		  (symbol :tag "Agenda type"))))

(defcustom org-agenda-hide-tags-regexp nil
  "Regular expression used to filter away specific tags in agenda views.
This means that these tags will be present, but not be shown in the agenda
line.  Secondary filtering will still work on the hidden tags.
Nil means don't hide any tags."
  :group 'org-agenda-line-format
  :type '(choice
	  (const  :tag "Hide none" nil)
	  (string :tag "Regexp   ")))

(defcustom org-agenda-remove-tags nil
  "Non-nil means remove the tags from the headline copy in the agenda.
When this is the symbol `prefix', only remove tags when
`org-agenda-prefix-format' contains a `%T' specifier."
  :group 'org-agenda-line-format
  :type '(choice
	  (const :tag "Always" t)
	  (const :tag "Never" nil)
	  (const :tag "When prefix format contains %T" prefix)))

(if (fboundp 'defvaralias)
    (defvaralias 'org-agenda-remove-tags-when-in-prefix
      'org-agenda-remove-tags))

(defcustom org-agenda-tags-column (if (featurep 'xemacs) -79 -80)
  "Shift tags in agenda items to this column.
If this number is positive, it specifies the column.  If it is negative,
it means that the tags should be flushright to that column.  For example,
-80 works well for a normal 80 character screen."
  :group 'org-agenda-line-format
  :type 'integer)

(if (fboundp 'defvaralias)
    (defvaralias 'org-agenda-align-tags-to-column 'org-agenda-tags-column))

(defcustom org-agenda-fontify-priorities 'cookies
  "Non-nil means highlight low and high priorities in agenda.
When t, the highest priority entries are bold, lowest priority italic.
However, settings in `org-priority-faces' will overrule these faces.
When this variable is the symbol `cookies', only fontify the
cookies, not the entire task.
This may also be an association list of priority faces, whose
keys are the character values of `org-highest-priority',
`org-default-priority', and `org-lowest-priority' (the default values
are ?A, ?B, and ?C, respectively).  The face may be a named face, a
color as a string, or a list like `(:background \"Red\")'.
If it is a color, the variable `org-faces-easy-properties'
determines if it is a foreground or a background color."
  :group 'org-agenda-line-format
  :type '(choice
	  (const :tag "Never" nil)
	  (const :tag "Defaults" t)
	  (const :tag "Cookies only" cookies)
	  (repeat :tag "Specify"
		  (list (character :tag "Priority" :value ?A)
			(choice    :tag "Face    "
				   (string :tag "Color")
				   (sexp :tag "Face"))))))

(defcustom org-agenda-day-face-function nil
  "Function called to determine what face should be used to display a day.
The only argument passed to that function is the day.  It should
returns a face, or nil if does not want to specify a face and let
the normal rules apply."
  :group 'org-agenda-line-format
  :version "24.1"
  :type 'function)

(defcustom org-agenda-category-icon-alist nil
  "Alist of category icon to be displayed in agenda views.

Each entry should have the following format:

  (CATEGORY-REGEXP FILE-OR-DATA TYPE DATA-P PROPS)

Where CATEGORY-REGEXP is a regexp matching the categories where
the icon should be displayed.
FILE-OR-DATA either a file path or a string containing image data.

The other fields can be omitted safely if not needed:
TYPE indicates the image type.
DATA-P is a boolean indicating whether the FILE-OR-DATA string is
image data.
PROPS are additional image attributes to assign to the image,
like, e.g. `:ascent center'.

   (\"Org\" \"/path/to/icon.png\" nil nil :ascent center)

If you want to set the display properties yourself, just put a
list as second element:

  (CATEGORY-REGEXP (MY PROPERTY LIST))

For example, to display a 16px horizontal space for Emacs
category, you can use:

  (\"Emacs\" '(space . (:width (16))))"
  :group 'org-agenda-line-format
  :version "24.1"
  :type '(alist :key-type (string :tag "Regexp matching category")
		:value-type (choice (list :tag "Icon"
					  (string :tag "File or data")
					  (symbol :tag "Type")
					  (boolean :tag "Data?")
					  (repeat :tag "Extra image properties" :inline t symbol))
				    (list :tag "Display properties" sexp))))

(defgroup org-agenda-column-view nil
  "Options concerning column view in the agenda."
  :tag "Org Agenda Column View"
  :group 'org-agenda)

(defcustom org-agenda-columns-show-summaries t
  "Non-nil means show summaries for columns displayed in the agenda view."
  :group 'org-agenda-column-view
  :type 'boolean)

(defcustom org-agenda-columns-compute-summary-properties t
  "Non-nil means recompute all summary properties before column view.
When column view in the agenda is listing properties that have a summary
operator, it can go to all relevant buffers and recompute the summaries
there.  This can mean overhead for the agenda column view, but is necessary
to have thing up to date.
As a special case, a CLOCKSUM property also makes sure that the clock
computations are current."
  :group 'org-agenda-column-view
  :type 'boolean)

(defcustom org-agenda-columns-add-appointments-to-effort-sum nil
  "Non-nil means the duration of an appointment will add to day effort.
The property to which appointment durations will be added is the one given
in the option `org-effort-property'.  If an appointment does not have
an end time, `org-agenda-default-appointment-duration' will be used.  If that
is not set, an appointment without end time will not contribute to the time
estimate."
  :group 'org-agenda-column-view
  :type 'boolean)

(defcustom org-agenda-auto-exclude-function nil
  "A function called with a tag to decide if it is filtered on '/ RET'.
The sole argument to the function, which is called once for each
possible tag, is a string giving the name of the tag.  The
function should return either nil if the tag should be included
as normal, or \"-<TAG>\" to exclude the tag.
Note that for the purpose of tag filtering, only the lower-case version of
all tags will be considered, so that this function will only ever see
the lower-case version of all tags."
  :group 'org-agenda
  :type 'function)

(defcustom org-agenda-bulk-custom-functions nil
  "Alist of characters and custom functions for bulk actions.
For example, this value makes those two functions available:

  '((?R set-category)
    (?C bulk-cut))

With selected entries in an agenda buffer, `B R' will call
the custom function `set-category' on the selected entries.
Note that functions in this alist don't need to be quoted."
  :type 'alist
  :version "24.1"
  :group 'org-agenda)

(defmacro org-agenda-with-point-at-orig-entry (string &rest body)
  "Execute BODY with point at location given by `org-hd-marker' property.
If STRING is non-nil, the text property will be fetched from position 0
in that string.  If STRING is nil, it will be fetched from the beginning
of the current line."
  (org-with-gensyms (marker)
    `(let ((,marker (get-text-property (if string 0 (point-at-bol))
				       'org-hd-marker ,string)))
       (with-current-buffer (marker-buffer ,marker)
	 (save-excursion
	   (goto-char ,marker)
	   ,@body)))))
(def-edebug-spec org-agenda-with-point-at-orig-entry (form body))

(defun org-add-agenda-custom-command (entry)
  "Replace or add a command in `org-agenda-custom-commands'.
This is mostly for hacking and trying a new command - once the command
works you probably want to add it to `org-agenda-custom-commands' for good."
  (let ((ass (assoc (car entry) org-agenda-custom-commands)))
    (if ass
	(setcdr ass (cdr entry))
      (push entry org-agenda-custom-commands))))

;;; Define the org-agenda-mode

(defvar org-agenda-mode-map (make-sparse-keymap)
  "Keymap for `org-agenda-mode'.")
(if (fboundp 'defvaralias)
    (defvaralias 'org-agenda-keymap 'org-agenda-mode-map))

(defvar org-agenda-menu) ; defined later in this file.
(defvar org-agenda-restrict nil) ; defined later in this file.
(defvar org-agenda-follow-mode nil)
(defvar org-agenda-entry-text-mode nil)
(defvar org-agenda-clockreport-mode nil)
(defvar org-agenda-show-log nil)
(defvar org-agenda-redo-command nil)
(defvar org-agenda-query-string nil)
(defvar org-agenda-mode-hook nil
  "Hook run after `org-agenda-mode' is turned on.
The buffer is still writable when this hook is called.")
(defvar org-agenda-type nil)
(defvar org-agenda-force-single-file nil)
(defvar org-agenda-bulk-marked-entries nil
  "List of markers that refer to marked entries in the agenda.")

;;; Multiple agenda buffers support

(defcustom org-agenda-sticky nil
  "Non-nil means agenda q key will bury agenda buffers.
Agenda commands will then show existing buffer instead of generating new ones.
When nil, `q' will kill the single agenda buffer."
  :group 'org-agenda
  :version "24.3"
  :type 'boolean)


;;;###autoload
(defun org-toggle-sticky-agenda (&optional arg)
  "Toggle `org-agenda-sticky'."
  (interactive "P")
  (let ((new-value (if arg
		       (> (prefix-numeric-value arg) 0)
		     (not org-agenda-sticky))))
    (if (equal new-value org-agenda-sticky)
	(and (org-called-interactively-p 'interactive)
	     (message "Sticky agenda was already %s"
		      (if org-agenda-sticky "enabled" "disabled")))
      (setq org-agenda-sticky new-value)
      (org-agenda-kill-all-agenda-buffers)
      (and (org-called-interactively-p 'interactive)
	   (message "Sticky agenda was %s"
		    (if org-agenda-sticky "enabled" "disabled"))))))

(autoload 'org-toggle-sticky-agenda "org-agenda" "\
Toggle `org-agenda-sticky'.

\(fn &optional ARG)" t nil)

(defvar org-agenda-buffer nil
  "Agenda buffer currently being generated.")

(defvar org-agenda-last-prefix-arg nil)
(defvar org-agenda-this-buffer-name nil)
(defvar org-agenda-doing-sticky-redo nil)
(defvar org-agenda-this-buffer-is-sticky nil)

(defconst org-agenda-local-vars
  '(org-agenda-this-buffer-name
    org-agenda-undo-list
    org-agenda-pending-undo-list
    org-agenda-follow-mode
    org-agenda-entry-text-mode
    org-agenda-clockreport-mode
    org-agenda-show-log
    org-agenda-redo-command
    org-agenda-query-string
    org-agenda-type
    org-agenda-bulk-marked-entries
    org-agenda-undo-has-started-in
    org-agenda-info
    org-agenda-tag-filter-overlays
    org-agenda-cat-filter-overlays
    org-agenda-pre-window-conf
    org-agenda-columns-active
    org-agenda-tag-filter
    org-agenda-category-filter
    org-agenda-markers
    org-agenda-last-search-view-search-was-boolean
    org-agenda-filtered-by-category
    org-agenda-filter-form
    org-agenda-show-window
    org-agenda-cycle-counter
    org-agenda-last-prefix-arg)
  "Variables that must be local in agenda buffers to allow multiple buffers.")

(defun org-agenda-mode ()
  "Mode for time-sorted view on action items in Org-mode files.

The following commands are available:

\\{org-agenda-mode-map}"
  (interactive)
  (cond (org-agenda-doing-sticky-redo
	 ;; Refreshing sticky agenda-buffer
	 ;;
	 ;; Preserve the value of `org-agenda-local-vars' variables,
	 ;; while letting `kill-all-local-variables' kill the rest
	 (let ((save (buffer-local-variables)))
	   (kill-all-local-variables)
	   (mapc 'make-local-variable org-agenda-local-vars)
	   (dolist (elem save)
	     (let ((var (car elem))
		   (val (cdr elem)))
	       (when (and val
			  (member var org-agenda-local-vars))
		 (set var val)))))
	 (set (make-local-variable 'org-agenda-this-buffer-is-sticky) t))
	(org-agenda-sticky
	 ;; Creating a sticky Agenda buffer for the first time
	 (kill-all-local-variables)
	 (mapc 'make-local-variable org-agenda-local-vars)
	 (set (make-local-variable 'org-agenda-this-buffer-is-sticky) t))
	(t
	 ;; Creating a non-sticky agenda buffer
	 (kill-all-local-variables)
	 (set (make-local-variable 'org-agenda-this-buffer-is-sticky) nil)))
  (setq org-agenda-undo-list nil
	org-agenda-pending-undo-list nil
	org-agenda-bulk-marked-entries nil)
  (setq major-mode 'org-agenda-mode)
  ;; Keep global-font-lock-mode from turning on font-lock-mode
  (org-set-local 'font-lock-global-modes (list 'not major-mode))
  (setq mode-name "Org-Agenda")
  (use-local-map org-agenda-mode-map)
  (easy-menu-add org-agenda-menu)
  (if org-startup-truncated (setq truncate-lines t))
  (org-set-local 'line-move-visual nil)
  (org-add-hook 'post-command-hook 'org-agenda-update-agenda-type nil 'local)
  (org-add-hook 'pre-command-hook 'org-unhighlight nil 'local)
  ;; Make sure properties are removed when copying text
  (make-local-variable 'filter-buffer-substring-functions)
  (add-hook 'filter-buffer-substring-functions
	    (lambda (fun start end delete)
	      (substring-no-properties (funcall fun start end delete))))
  (unless org-agenda-keep-modes
    (setq org-agenda-follow-mode org-agenda-start-with-follow-mode
	  org-agenda-entry-text-mode org-agenda-start-with-entry-text-mode
	  org-agenda-clockreport-mode org-agenda-start-with-clockreport-mode
	  org-agenda-show-log org-agenda-start-with-log-mode))

  (easy-menu-change
   '("Agenda") "Agenda Files"
   (append
    (list
     (vector
      (if (get 'org-agenda-files 'org-restrict)
	  "Restricted to single file"
	"Edit File List")
      '(org-edit-agenda-file-list)
      (not (get 'org-agenda-files 'org-restrict)))
     "--")
    (mapcar 'org-file-menu-entry (org-agenda-files))))
  (org-agenda-set-mode-name)
  (apply
   (if (fboundp 'run-mode-hooks) 'run-mode-hooks 'run-hooks)
   (list 'org-agenda-mode-hook)))

(substitute-key-definition 'undo 'org-agenda-undo
			   org-agenda-mode-map global-map)
(org-defkey org-agenda-mode-map "\C-i"     'org-agenda-goto)
(org-defkey org-agenda-mode-map [(tab)]    'org-agenda-goto)
(org-defkey org-agenda-mode-map "\C-m"     'org-agenda-switch-to)
(org-defkey org-agenda-mode-map "\C-k"     'org-agenda-kill)
(org-defkey org-agenda-mode-map "\C-c\C-w" 'org-agenda-refile)
(org-defkey org-agenda-mode-map "m"        'org-agenda-bulk-mark)
(org-defkey org-agenda-mode-map "*"        'org-agenda-bulk-mark-all)
(org-defkey org-agenda-mode-map "#"        'org-agenda-dim-blocked-tasks)
(org-defkey org-agenda-mode-map "%"        'org-agenda-bulk-mark-regexp)
(org-defkey org-agenda-mode-map "u"        'org-agenda-bulk-unmark)
(org-defkey org-agenda-mode-map "U"        'org-agenda-bulk-unmark-all)
(org-defkey org-agenda-mode-map "B"        'org-agenda-bulk-action)
(org-defkey org-agenda-mode-map "k"        'org-agenda-capture)
(org-defkey org-agenda-mode-map "A"        'org-agenda-append-agenda)
(org-defkey org-agenda-mode-map "\C-c\C-x!" 'org-reload)
(org-defkey org-agenda-mode-map "\C-c\C-x\C-a" 'org-agenda-archive-default)
(org-defkey org-agenda-mode-map "\C-c\C-xa"    'org-agenda-toggle-archive-tag)
(org-defkey org-agenda-mode-map "\C-c\C-xA"    'org-agenda-archive-to-archive-sibling)
(org-defkey org-agenda-mode-map "\C-c\C-x\C-s" 'org-agenda-archive)
(org-defkey org-agenda-mode-map "\C-c$"        'org-agenda-archive)
(org-defkey org-agenda-mode-map "$"        'org-agenda-archive)
(org-defkey org-agenda-mode-map "\C-c\C-o" 'org-agenda-open-link)
(org-defkey org-agenda-mode-map " "        'org-agenda-show-and-scroll-up)
(org-defkey org-agenda-mode-map [backspace] 'org-agenda-show-scroll-down)
(org-defkey org-agenda-mode-map "\d" 'org-agenda-show-scroll-down)
(org-defkey org-agenda-mode-map [(control shift right)] 'org-agenda-todo-nextset)
(org-defkey org-agenda-mode-map [(control shift left)]  'org-agenda-todo-previousset)
(org-defkey org-agenda-mode-map "\C-c\C-xb" 'org-agenda-tree-to-indirect-buffer)
(org-defkey org-agenda-mode-map "o"        'delete-other-windows)
(org-defkey org-agenda-mode-map "L"        'org-agenda-recenter)
(org-defkey org-agenda-mode-map "\C-c\C-t" 'org-agenda-todo)
(org-defkey org-agenda-mode-map "t"        'org-agenda-todo)
(org-defkey org-agenda-mode-map "a"        'org-agenda-archive-default-with-confirmation)
(org-defkey org-agenda-mode-map ":"        'org-agenda-set-tags)
(org-defkey org-agenda-mode-map "\C-c\C-q" 'org-agenda-set-tags)
(org-defkey org-agenda-mode-map "."        'org-agenda-goto-today)
(org-defkey org-agenda-mode-map "j"        'org-agenda-goto-date)
(org-defkey org-agenda-mode-map "d"        'org-agenda-day-view)
(org-defkey org-agenda-mode-map "w"        'org-agenda-week-view)
(org-defkey org-agenda-mode-map "y"        'org-agenda-year-view)
(org-defkey org-agenda-mode-map "\C-c\C-z" 'org-agenda-add-note)
(org-defkey org-agenda-mode-map "z"        'org-agenda-add-note)
(org-defkey org-agenda-mode-map [(shift right)] 'org-agenda-do-date-later)
(org-defkey org-agenda-mode-map [(shift left)] 'org-agenda-do-date-earlier)
(org-defkey org-agenda-mode-map [?\C-c ?\C-x (right)] 'org-agenda-do-date-later)
(org-defkey org-agenda-mode-map [?\C-c ?\C-x (left)] 'org-agenda-do-date-earlier)

(org-defkey org-agenda-mode-map ">" 'org-agenda-date-prompt)
(org-defkey org-agenda-mode-map "\C-c\C-s" 'org-agenda-schedule)
(org-defkey org-agenda-mode-map "\C-c\C-d" 'org-agenda-deadline)
(let ((l '(1 2 3 4 5 6 7 8 9 0)))
  (while l (org-defkey org-agenda-mode-map
		       (int-to-string (pop l)) 'digit-argument)))

(org-defkey org-agenda-mode-map "F" 'org-agenda-follow-mode)
(org-defkey org-agenda-mode-map "R" 'org-agenda-clockreport-mode)
(org-defkey org-agenda-mode-map "E" 'org-agenda-entry-text-mode)
(org-defkey org-agenda-mode-map "l" 'org-agenda-log-mode)
(org-defkey org-agenda-mode-map "v" 'org-agenda-view-mode-dispatch)
(org-defkey org-agenda-mode-map "D" 'org-agenda-toggle-diary)
(org-defkey org-agenda-mode-map "!" 'org-agenda-toggle-deadlines)
(org-defkey org-agenda-mode-map "G" 'org-agenda-toggle-time-grid)
(org-defkey org-agenda-mode-map "r" 'org-agenda-redo)
(org-defkey org-agenda-mode-map "g" (lambda () (interactive) (org-agenda-redo t)))
(org-defkey org-agenda-mode-map "e" 'org-agenda-set-effort)
(org-defkey org-agenda-mode-map "\C-c\C-xe" 'org-agenda-set-effort)
(org-defkey org-agenda-mode-map "\C-c\C-x\C-e"
	    'org-clock-modify-effort-estimate)
(org-defkey org-agenda-mode-map "\C-c\C-xp" 'org-agenda-set-property)
(org-defkey org-agenda-mode-map "q" 'org-agenda-quit)
(org-defkey org-agenda-mode-map "Q" 'org-agenda-Quit)
(org-defkey org-agenda-mode-map "x" 'org-agenda-exit)
(org-defkey org-agenda-mode-map "\C-x\C-w" 'org-agenda-write)
(org-defkey org-agenda-mode-map "\C-x\C-s" 'org-save-all-org-buffers)
(org-defkey org-agenda-mode-map "s" 'org-save-all-org-buffers)
(org-defkey org-agenda-mode-map "T" 'org-agenda-show-tags)
(org-defkey org-agenda-mode-map "n" 'org-agenda-next-line)
(org-defkey org-agenda-mode-map "p" 'org-agenda-previous-line)
(org-defkey org-agenda-mode-map "N" 'org-agenda-next-item)
(org-defkey org-agenda-mode-map "P" 'org-agenda-previous-item)
(substitute-key-definition 'next-line 'org-agenda-next-line
			   org-agenda-mode-map global-map)
(substitute-key-definition 'previous-line 'org-agenda-previous-line
			   org-agenda-mode-map global-map)
(org-defkey org-agenda-mode-map "\C-c\C-a" 'org-attach)
(org-defkey org-agenda-mode-map "\C-c\C-n" 'org-agenda-next-date-line)
(org-defkey org-agenda-mode-map "\C-c\C-p" 'org-agenda-previous-date-line)
(org-defkey org-agenda-mode-map "\C-c," 'org-agenda-priority)
(org-defkey org-agenda-mode-map "," 'org-agenda-priority)
(org-defkey org-agenda-mode-map "i" 'org-agenda-diary-entry)
(org-defkey org-agenda-mode-map "c" 'org-agenda-goto-calendar)
(org-defkey org-agenda-mode-map "C" 'org-agenda-convert-date)
(org-defkey org-agenda-mode-map "M" 'org-agenda-phases-of-moon)
(org-defkey org-agenda-mode-map "S" 'org-agenda-sunrise-sunset)
(org-defkey org-agenda-mode-map "h" 'org-agenda-holidays)
(org-defkey org-agenda-mode-map "H" 'org-agenda-holidays)
(org-defkey org-agenda-mode-map "\C-c\C-x\C-i" 'org-agenda-clock-in)
(org-defkey org-agenda-mode-map "I" 'org-agenda-clock-in)
(org-defkey org-agenda-mode-map "\C-c\C-x\C-o" 'org-agenda-clock-out)
(org-defkey org-agenda-mode-map "O" 'org-agenda-clock-out)
(org-defkey org-agenda-mode-map "\C-c\C-x\C-x" 'org-agenda-clock-cancel)
(org-defkey org-agenda-mode-map "X" 'org-agenda-clock-cancel)
(org-defkey org-agenda-mode-map "\C-c\C-x\C-j" 'org-clock-goto)
(org-defkey org-agenda-mode-map "J" 'org-agenda-clock-goto)
(org-defkey org-agenda-mode-map "+" 'org-agenda-priority-up)
(org-defkey org-agenda-mode-map "-" 'org-agenda-priority-down)
(org-defkey org-agenda-mode-map [(shift up)] 'org-agenda-priority-up)
(org-defkey org-agenda-mode-map [(shift down)] 'org-agenda-priority-down)
(org-defkey org-agenda-mode-map [?\C-c ?\C-x (up)] 'org-agenda-priority-up)
(org-defkey org-agenda-mode-map [?\C-c ?\C-x (down)] 'org-agenda-priority-down)
(org-defkey org-agenda-mode-map "f" 'org-agenda-later)
(org-defkey org-agenda-mode-map "b" 'org-agenda-earlier)
(org-defkey org-agenda-mode-map "\C-c\C-x\C-c" 'org-agenda-columns)
(org-defkey org-agenda-mode-map "\C-c\C-x>" 'org-agenda-remove-restriction-lock)

(org-defkey org-agenda-mode-map "[" 'org-agenda-manipulate-query-add)
(org-defkey org-agenda-mode-map "]" 'org-agenda-manipulate-query-subtract)
(org-defkey org-agenda-mode-map "{" 'org-agenda-manipulate-query-add-re)
(org-defkey org-agenda-mode-map "}" 'org-agenda-manipulate-query-subtract-re)
(org-defkey org-agenda-mode-map "/" 'org-agenda-filter-by-tag)
(org-defkey org-agenda-mode-map "\\" 'org-agenda-filter-by-tag-refine)
(org-defkey org-agenda-mode-map "<" 'org-agenda-filter-by-category)
(org-defkey org-agenda-mode-map "^" 'org-agenda-filter-by-top-category)
(org-defkey org-agenda-mode-map ";" 'org-timer-set-timer)
(define-key org-agenda-mode-map "?" 'org-agenda-show-the-flagging-note)
(org-defkey org-agenda-mode-map "\C-c\C-x\C-mg"    'org-mobile-pull)
(org-defkey org-agenda-mode-map "\C-c\C-x\C-mp"    'org-mobile-push)

(org-defkey org-agenda-mode-map [mouse-2] 'org-agenda-goto-mouse)
(org-defkey org-agenda-mode-map [mouse-3] 'org-agenda-show-mouse)
(when org-agenda-mouse-1-follows-link
  (org-defkey org-agenda-mode-map [follow-link] 'mouse-face))
(easy-menu-define org-agenda-menu org-agenda-mode-map "Agenda menu"
  '("Agenda"
    ("Agenda Files")
    "--"
    ("Agenda Dates"
     ["Goto Today" org-agenda-goto-today (org-agenda-check-type nil 'agenda 'timeline)]
     ["Next Dates" org-agenda-later (org-agenda-check-type nil 'agenda)]
     ["Previous Dates" org-agenda-earlier (org-agenda-check-type nil 'agenda)]
     ["Jump to date" org-agenda-goto-date (org-agenda-check-type nil 'agenda)])
    "--"
    ("View"
     ["Day View" org-agenda-day-view
      :active (org-agenda-check-type nil 'agenda)
      :style radio :selected (eq org-agenda-current-span 'day)
      :keys "v d  (or just d)"]
     ["Week View" org-agenda-week-view
      :active (org-agenda-check-type nil 'agenda)
      :style radio :selected (eq org-agenda-current-span 'week)
      :keys "v w  (or just w)"]
     ["Month View" org-agenda-month-view
      :active (org-agenda-check-type nil 'agenda)
      :style radio :selected (eq org-agenda-current-span 'month)
      :keys "v m"]
     ["Year View" org-agenda-year-view
      :active (org-agenda-check-type nil 'agenda)
      :style radio :selected (eq org-agenda-current-span 'year)
      :keys "v y"]
     "--"
     ["Include Diary" org-agenda-toggle-diary
      :style toggle :selected org-agenda-include-diary
      :active (org-agenda-check-type nil 'agenda)]
     ["Include Deadlines" org-agenda-toggle-deadlines
      :style toggle :selected org-agenda-include-deadlines
      :active (org-agenda-check-type nil 'agenda)]
     ["Use Time Grid" org-agenda-toggle-time-grid
      :style toggle :selected org-agenda-use-time-grid
      :active (org-agenda-check-type nil 'agenda)]
     "--"
     ["Show clock report" org-agenda-clockreport-mode
      :style toggle :selected org-agenda-clockreport-mode
      :active (org-agenda-check-type nil 'agenda)]
     ["Show some entry text" org-agenda-entry-text-mode
      :style toggle :selected org-agenda-entry-text-mode
      :active t]
     "--"
     ["Show Logbook entries" org-agenda-log-mode
      :style toggle :selected org-agenda-show-log
      :active (org-agenda-check-type nil 'agenda 'timeline)
      :keys "v l (or just l)"]
     ["Include archived trees" org-agenda-archives-mode
      :style toggle :selected org-agenda-archives-mode :active t
      :keys "v a"]
     ["Include archive files" (org-agenda-archives-mode t)
      :style toggle :selected (eq org-agenda-archives-mode t) :active t
      :keys "v A"]
     "--"
     ["Remove Restriction" org-agenda-remove-restriction-lock org-agenda-restrict])
    ["Write view to file" org-agenda-write t]
    ["Rebuild buffer" org-agenda-redo t]
    ["Save all Org-mode Buffers" org-save-all-org-buffers t]
    "--"
    ["Show original entry" org-agenda-show t]
    ["Go To (other window)" org-agenda-goto t]
    ["Go To (this window)" org-agenda-switch-to t]
    ["Capture with cursor date" org-agenda-capture t]
    ["Follow Mode" org-agenda-follow-mode
     :style toggle :selected org-agenda-follow-mode :active t]
    ;;    ["Tree to indirect frame" org-agenda-tree-to-indirect-buffer t]
    "--"
    ("TODO"
     ["Cycle TODO" org-agenda-todo t]
     ["Next TODO set" org-agenda-todo-nextset t]
     ["Previous TODO set" org-agenda-todo-previousset t]
     ["Add note" org-agenda-add-note t])
    ("Archive/Refile/Delete"
     ["Archive default" org-agenda-archive-default t]
     ["Archive default" org-agenda-archive-default-with-confirmation t]
     ["Toggle ARCHIVE tag" org-agenda-toggle-archive-tag t]
     ["Move to archive sibling" org-agenda-archive-to-archive-sibling t]
     ["Archive subtree" org-agenda-archive t]
     "--"
     ["Refile" org-agenda-refile t]
     "--"
     ["Delete subtree" org-agenda-kill t])
    ("Bulk action"
     ["Mark entry" org-agenda-bulk-mark t]
     ["Mark all" org-agenda-bulk-mark-all t]
     ["Mark matching regexp" org-agenda-bulk-mark-regexp t]
     ["Unmark entry" org-agenda-bulk-unmark t]
     ["Unmark all entries" org-agenda-bulk-unmark-all :active t :keys "U"])
    ["Act on all marked" org-agenda-bulk-action t]
    "--"
    ("Tags and Properties"
     ["Show all Tags" org-agenda-show-tags t]
     ["Set Tags current line" org-agenda-set-tags (not (org-region-active-p))]
     ["Change tag in region" org-agenda-set-tags (org-region-active-p)]
     "--"
     ["Column View" org-columns t])
    ("Deadline/Schedule"
     ["Schedule" org-agenda-schedule t]
     ["Set Deadline" org-agenda-deadline t]
     "--"
     ["Change Date +1 day" org-agenda-date-later (org-agenda-check-type nil 'agenda 'timeline)]
     ["Change Date -1 day" org-agenda-date-earlier (org-agenda-check-type nil 'agenda 'timeline)]
     ["Change Time +1 hour" org-agenda-do-date-later :active (org-agenda-check-type nil 'agenda 'timeline) :keys "C-u S-right"]
     ["Change Time -1 hour" org-agenda-do-date-earlier :active (org-agenda-check-type nil 'agenda 'timeline) :keys "C-u S-left"]
     ["Change Time +  min" org-agenda-date-later :active (org-agenda-check-type nil 'agenda 'timeline) :keys "C-u C-u S-right"]
     ["Change Time -  min" org-agenda-date-earlier :active (org-agenda-check-type nil 'agenda 'timeline) :keys "C-u C-u S-left"]
     ["Change Date to ..." org-agenda-date-prompt (org-agenda-check-type nil 'agenda 'timeline)])
    ("Clock and Effort"
     ["Clock in" org-agenda-clock-in t]
     ["Clock out" org-agenda-clock-out t]
     ["Clock cancel" org-agenda-clock-cancel t]
     ["Goto running clock" org-clock-goto t]
     "--"
     ["Set Effort" org-agenda-set-effort t]
     ["Change clocked effort" org-clock-modify-effort-estimate
      (org-clock-is-active)])
    ("Priority"
     ["Set Priority" org-agenda-priority t]
     ["Increase Priority" org-agenda-priority-up t]
     ["Decrease Priority" org-agenda-priority-down t]
     ["Show Priority" org-show-priority t])
    ("Calendar/Diary"
     ["New Diary Entry" org-agenda-diary-entry (org-agenda-check-type nil 'agenda 'timeline)]
     ["Goto Calendar" org-agenda-goto-calendar (org-agenda-check-type nil 'agenda 'timeline)]
     ["Phases of the Moon" org-agenda-phases-of-moon (org-agenda-check-type nil 'agenda 'timeline)]
     ["Sunrise/Sunset" org-agenda-sunrise-sunset (org-agenda-check-type nil 'agenda 'timeline)]
     ["Holidays" org-agenda-holidays (org-agenda-check-type nil 'agenda 'timeline)]
     ["Convert" org-agenda-convert-date (org-agenda-check-type nil 'agenda 'timeline)]
     "--"
     ["Create iCalendar File" org-export-icalendar-combine-agenda-files t])
    "--"
    ["Undo Remote Editing" org-agenda-undo org-agenda-undo-list]
    "--"
    ("MobileOrg"
     ["Push Files and Views" org-mobile-push t]
     ["Get Captured and Flagged" org-mobile-pull t]
     ["Find FLAGGED Tasks" (org-agenda nil "?") :active t :keys "C-c a ?"]
     ["Show note / unflag" org-agenda-show-the-flagging-note t]
     "--"
     ["Setup" (progn (require 'org-mobile) (customize-group 'org-mobile)) t])
    "--"
    ["Quit" org-agenda-quit t]
    ["Exit and Release Buffers" org-agenda-exit t]
    ))

;;; Agenda undo

(defvar org-agenda-allow-remote-undo t
  "Non-nil means allow remote undo from the agenda buffer.")
(defvar org-agenda-undo-has-started-in nil
  "Buffers that have already seen `undo-start' in the current undo sequence.")

(defun org-agenda-undo ()
  "Undo a remote editing step in the agenda.
This undoes changes both in the agenda buffer and in the remote buffer
that have been changed along."
  (interactive)
  (or org-agenda-allow-remote-undo
      (error "Check the variable `org-agenda-allow-remote-undo' to activate remote undo"))
  (if (not (eq this-command last-command))
      (setq org-agenda-undo-has-started-in nil
	    org-agenda-pending-undo-list org-agenda-undo-list))
  (if (not org-agenda-pending-undo-list)
      (error "No further undo information"))
  (let* ((entry (pop org-agenda-pending-undo-list))
	 buf line cmd rembuf)
    (setq cmd (pop entry) line (pop entry))
    (setq rembuf (nth 2 entry))
    (org-with-remote-undo rembuf
      (while (bufferp (setq buf (pop entry)))
	(if (pop entry)
	    (with-current-buffer buf
	      (let ((last-undo-buffer buf)
                    (inhibit-read-only t))
		(unless (memq buf org-agenda-undo-has-started-in)
		  (push buf org-agenda-undo-has-started-in)
		  (make-local-variable 'pending-undo-list)
		  (undo-start))
		(while (and pending-undo-list
			    (listp pending-undo-list)
			    (not (car pending-undo-list)))
		  (pop pending-undo-list))
		(undo-more 1))))))
    (org-goto-line line)
    (message "`%s' undone (buffer %s)" cmd (buffer-name rembuf))))

(defun org-verify-change-for-undo (l1 l2)
  "Verify that a real change occurred between the undo lists L1 and L2."
  (while (and l1 (listp l1) (null (car l1))) (pop l1))
  (while (and l2 (listp l2) (null (car l2))) (pop l2))
  (not (eq l1 l2)))

;;; Agenda dispatch

(defvar org-agenda-restrict-begin (make-marker))
(defvar org-agenda-restrict-end (make-marker))
(defvar org-agenda-last-dispatch-buffer nil)
(defvar org-agenda-overriding-restriction nil)

(defcustom org-agenda-custom-commands-contexts nil
  "Alist of custom agenda keys and contextual rules.

For example, if you have a custom agenda command \"p\" and you
want this command to be accessible only from plain text files,
use this:

   '((\"p\" (in-file . \"\\.txt\")))

Here are the available contexts definitions:

      in-file: command displayed only in matching files
      in-mode: command displayed only in matching modes
  not-in-file: command not displayed in matching files
  not-in-mode: command not displayed in matching modes
   [function]: a custom function taking no argument

If you define several checks, the agenda command will be
accessible if there is at least one valid check.

You can also bind a key to another agenda custom command
depending on contextual rules.

    '((\"p\" \"q\" (in-file . \"\\.txt\")))

Here it means: in .txt files, use \"p\" as the key for the
agenda command otherwise associated with \"q\".  (The command
originally associated with \"q\" is not displayed to avoid
duplicates.)"
  :version "24.3"
  :group 'org-agenda-custom-commands
  :type '(repeat (list :tag "Rule"
		       (string :tag "        Agenda key")
		       (string :tag "Replace by command")
		       (repeat :tag "Available when"
			       (choice
				(cons :tag "Condition"
				      (choice
				       (const :tag "In file" in-file)
				       (const :tag "Not in file" not-in-file)
				       (const :tag "In mode" in-mode)
				       (const :tag "Not in mode" not-in-mode))
				      (regexp))
				(function :tag "Custom function"))))))

(defvar org-keys nil)
(defvar org-match nil)
;;;###autoload
(defun org-agenda (&optional arg org-keys restriction)
  "Dispatch agenda commands to collect entries to the agenda buffer.
Prompts for a command to execute.  Any prefix arg will be passed
on to the selected command.  The default selections are:

a     Call `org-agenda-list' to display the agenda for current day or week.
t     Call `org-todo-list' to display the global todo list.
T     Call `org-todo-list' to display the global todo list, select only
      entries with a specific TODO keyword (the user gets a prompt).
m     Call `org-tags-view' to display headlines with tags matching
      a condition  (the user is prompted for the condition).
M     Like `m', but select only TODO entries, no ordinary headlines.
L     Create a timeline for the current buffer.
e     Export views to associated files.
s     Search entries for keywords.
S     Search entries for keywords, only with TODO keywords.
/     Multi occur across all agenda files and also files listed
      in `org-agenda-text-search-extra-files'.
<     Restrict agenda commands to buffer, subtree, or region.
      Press several times to get the desired effect.
>     Remove a previous restriction.
#     List \"stuck\" projects.
!     Configure what \"stuck\" means.
C     Configure custom agenda commands.

More commands can be added by configuring the variable
`org-agenda-custom-commands'.  In particular, specific tags and TODO keyword
searches can be pre-defined in this way.

If the current buffer is in Org-mode and visiting a file, you can also
first press `<' once to indicate that the agenda should be temporarily
\(until the next use of \\[org-agenda]) restricted to the current file.
Pressing `<' twice means to restrict to the current subtree or region
\(if active)."
  (interactive "P")
  (catch 'exit
    (let* ((prefix-descriptions nil)
	   (org-agenda-buffer-name org-agenda-buffer-name)
	   (org-agenda-window-setup (if (equal (buffer-name)
					       org-agenda-buffer-name)
					'current-window
				      org-agenda-window-setup))
	   (org-agenda-custom-commands-orig org-agenda-custom-commands)
	   (org-agenda-custom-commands
	    ;; normalize different versions
	    (delq nil
		  (mapcar
		   (lambda (x)
		     (cond ((stringp (cdr x))
			    (push x prefix-descriptions)
			    nil)
			   ((stringp (nth 1 x)) x)
			   ((not (nth 1 x)) (cons (car x) (cons "" (cddr x))))
			   (t (cons (car x) (cons "" (cdr x))))))
		   org-agenda-custom-commands)))
	   (org-agenda-custom-commands
	    (org-contextualize-keys
	     org-agenda-custom-commands org-agenda-custom-commands-contexts))
	   (buf (current-buffer))
	   (bfn (buffer-file-name (buffer-base-buffer)))
	   entry key type org-match lprops ans)
      ;; Turn off restriction unless there is an overriding one,
      (unless org-agenda-overriding-restriction
	(unless (org-bound-and-true-p org-agenda-keep-restricted-file-list)
	  ;; There is a request to keep the file list in place
	  (put 'org-agenda-files 'org-restrict nil))
	(setq org-agenda-restrict nil)
	(move-marker org-agenda-restrict-begin nil)
	(move-marker org-agenda-restrict-end nil))
      ;; Delete old local properties
      (put 'org-agenda-redo-command 'org-lprops nil)
      ;; Delete previously set last-arguments
      (put 'org-agenda-redo-command 'last-args nil)
      ;; Remember where this call originated
      (setq org-agenda-last-dispatch-buffer (current-buffer))
      (unless org-keys
	(setq ans (org-agenda-get-restriction-and-command prefix-descriptions)
	      org-keys (car ans)
	      restriction (cdr ans)))
      ;; If we have sticky agenda buffers, set a name for the buffer,
      ;; depending on the invoking keys.  The user may still set this
      ;; as a command option, which will overwrite what we do here.
      (if org-agenda-sticky
	  (setq org-agenda-buffer-name
		(format "*Org Agenda(%s)*" org-keys)))
      ;; Establish the restriction, if any
      (when (and (not org-agenda-overriding-restriction) restriction)
	(put 'org-agenda-files 'org-restrict (list bfn))
	(cond
	 ((eq restriction 'region)
	  (setq org-agenda-restrict t)
	  (move-marker org-agenda-restrict-begin (region-beginning))
	  (move-marker org-agenda-restrict-end (region-end)))
	 ((eq restriction 'subtree)
	  (save-excursion
	    (setq org-agenda-restrict t)
	    (org-back-to-heading t)
	    (move-marker org-agenda-restrict-begin (point))
	    (move-marker org-agenda-restrict-end
			 (progn (org-end-of-subtree t)))))))

      ;; For example the todo list should not need it (but does...)
      (cond
       ((setq entry (assoc org-keys org-agenda-custom-commands))
	(if (or (symbolp (nth 2 entry)) (functionp (nth 2 entry)))
	    (progn
	      (setq type (nth 2 entry) org-match (eval (nth 3 entry))
		    lprops (nth 4 entry))
	      (if org-agenda-sticky
		  (setq org-agenda-buffer-name
			(or (and (stringp org-match) (format "*Org Agenda(%s:%s)*" org-keys org-match))
			    (format "*Org Agenda(%s)*" org-keys))))
	      (put 'org-agenda-redo-command 'org-lprops lprops)
	      (cond
	       ((eq type 'agenda)
		(org-let lprops '(org-agenda-list current-prefix-arg)))
	       ((eq type 'alltodo)
		(org-let lprops '(org-todo-list current-prefix-arg)))
	       ((eq type 'search)
		(org-let lprops '(org-search-view current-prefix-arg org-match nil)))
	       ((eq type 'stuck)
		(org-let lprops '(org-agenda-list-stuck-projects
				  current-prefix-arg)))
	       ((eq type 'tags)
		(org-let lprops '(org-tags-view current-prefix-arg org-match)))
	       ((eq type 'tags-todo)
		(org-let lprops '(org-tags-view '(4) org-match)))
	       ((eq type 'todo)
		(org-let lprops '(org-todo-list org-match)))
	       ((eq type 'tags-tree)
		(org-check-for-org-mode)
		(org-let lprops '(org-match-sparse-tree current-prefix-arg org-match)))
	       ((eq type 'todo-tree)
		(org-check-for-org-mode)
		(org-let lprops
		  '(org-occur (concat "^" org-outline-regexp "[ \t]*"
				      (regexp-quote org-match) "\\>"))))
	       ((eq type 'occur-tree)
		(org-check-for-org-mode)
		(org-let lprops '(org-occur org-match)))
	       ((functionp type)
		(org-let lprops '(funcall type org-match)))
	       ((fboundp type)
		(org-let lprops '(funcall type org-match)))
	       (t (error "Invalid custom agenda command type %s" type))))
	  (org-agenda-run-series (nth 1 entry) (cddr entry))))
       ((equal org-keys "C")
	(setq org-agenda-custom-commands org-agenda-custom-commands-orig)
	(customize-variable 'org-agenda-custom-commands))
       ((equal org-keys "a") (call-interactively 'org-agenda-list))
       ((equal org-keys "s") (call-interactively 'org-search-view))
       ((equal org-keys "S") (org-call-with-arg 'org-search-view (or arg '(4))))
       ((equal org-keys "t") (call-interactively 'org-todo-list))
       ((equal org-keys "T") (org-call-with-arg 'org-todo-list (or arg '(4))))
       ((equal org-keys "m") (call-interactively 'org-tags-view))
       ((equal org-keys "M") (org-call-with-arg 'org-tags-view (or arg '(4))))
       ((equal org-keys "e") (call-interactively 'org-store-agenda-views))
       ((equal org-keys "?") (org-tags-view nil "+FLAGGED")
	(org-add-hook
	 'post-command-hook
	 (lambda ()
	   (unless (current-message)
	     (let* ((m (org-agenda-get-any-marker))
		    (note (and m (org-entry-get m "THEFLAGGINGNOTE"))))
	       (when note
		 (message (concat
			   "FLAGGING-NOTE ([?] for more info): "
			   (org-add-props
			       (replace-regexp-in-string
				"\\\\n" "//"
				(copy-sequence note))
			       nil 'face 'org-warning)))))))
	 t t))
       ((equal org-keys "L")
	(unless (derived-mode-p 'org-mode)
	  (error "This is not an Org-mode file"))
	(unless restriction
	  (put 'org-agenda-files 'org-restrict (list bfn))
	  (org-call-with-arg 'org-timeline arg)))
       ((equal org-keys "#") (call-interactively 'org-agenda-list-stuck-projects))
       ((equal org-keys "/") (call-interactively 'org-occur-in-agenda-files))
       ((equal org-keys "!") (customize-variable 'org-stuck-projects))
       (t (error "Invalid agenda key"))))))

(autoload 'org-agenda "org-agenda" "\
Dispatch agenda commands to collect entries to the agenda buffer.
Prompts for a command to execute.  Any prefix arg will be passed
on to the selected command.  The default selections are:

a     Call `org-agenda-list' to display the agenda for current day or week.
t     Call `org-todo-list' to display the global todo list.
T     Call `org-todo-list' to display the global todo list, select only
      entries with a specific TODO keyword (the user gets a prompt).
m     Call `org-tags-view' to display headlines with tags matching
      a condition  (the user is prompted for the condition).
M     Like `m', but select only TODO entries, no ordinary headlines.
L     Create a timeline for the current buffer.
e     Export views to associated files.
s     Search entries for keywords.
S     Search entries for keywords, only with TODO keywords.
/     Multi occur across all agenda files and also files listed
      in `org-agenda-text-search-extra-files'.
<     Restrict agenda commands to buffer, subtree, or region.
      Press several times to get the desired effect.
>     Remove a previous restriction.
#     List \"stuck\" projects.
!     Configure what \"stuck\" means.
C     Configure custom agenda commands.

More commands can be added by configuring the variable
`org-agenda-custom-commands'.  In particular, specific tags and TODO keyword
searches can be pre-defined in this way.

If the current buffer is in Org-mode and visiting a file, you can also
first press `<' once to indicate that the agenda should be temporarily
\(until the next use of \\[org-agenda]) restricted to the current file.
Pressing `<' twice means to restrict to the current subtree or region
\(if active).

\(fn &optional ARG ORG-KEYS RESTRICTION)" t nil)

(defun org-agenda-append-agenda ()
  "Append another agenda view to the current one.
This function allows interactive building of block agendas.
Agenda views are separated by `org-agenda-block-separator'."
  (interactive)
  (unless (derived-mode-p 'org-agenda-mode)
    (error "Can only append from within agenda buffer"))
  (let ((org-agenda-multi t))
    (org-agenda)
    (widen)
    (org-agenda-finalize)
    (org-agenda-fit-window-to-buffer)))

(defun org-agenda-normalize-custom-commands (cmds)
  (delq nil
	(mapcar
	 (lambda (x)
	   (cond ((stringp (cdr x)) nil)
		 ((stringp (nth 1 x)) x)
		 ((not (nth 1 x)) (cons (car x) (cons "" (cddr x))))
		 (t (cons (car x) (cons "" (cdr x))))))
	 cmds)))

(defun org-agenda-get-restriction-and-command (prefix-descriptions)
  "The user interface for selecting an agenda command."
  (catch 'exit
    (let* ((bfn (buffer-file-name (buffer-base-buffer)))
	   (restrict-ok (and bfn (derived-mode-p 'org-mode)))
	   (region-p (org-region-active-p))
	   (custom org-agenda-custom-commands)
	   (selstring "")
	   restriction second-time
	   c entry key type match prefixes rmheader header-end custom1 desc
	   line lines left right n n1)
      (save-window-excursion
	(delete-other-windows)
	(org-switch-to-buffer-other-window " *Agenda Commands*")
	(erase-buffer)
	(insert (eval-when-compile
		  (let ((header
			 "Press key for an agenda command:        <   Buffer, subtree/region restriction
--------------------------------        >   Remove restriction
a   Agenda for current week or day      e   Export agenda views
t   List of all TODO entries            T   Entries with special TODO kwd
m   Match a TAGS/PROP/TODO query        M   Like m, but only TODO entries
s   Search for keywords                 S   Like s, but only TODO entries
L   Timeline for current buffer         #   List stuck projects (!=configure)
/   Multi-occur                         C   Configure custom agenda commands
?   Find :FLAGGED: entries              *   Toggle sticky agenda views
")
			(start 0))
		    (while (string-match
			    "\\(^\\|   \\|(\\)\\(\\S-\\)\\( \\|=\\)"
			    header start)
		      (setq start (match-end 0))
		      (add-text-properties (match-beginning 2) (match-end 2)
					   '(face bold) header))
		    header)))
	(setq header-end (point-marker))
	(while t
	  (setq custom1 custom)
	  (when (eq rmheader t)
	    (org-goto-line 1)
	    (re-search-forward ":" nil t)
	    (delete-region (match-end 0) (point-at-eol))
	    (forward-char 1)
	    (looking-at "-+")
	    (delete-region (match-end 0) (point-at-eol))
	    (move-marker header-end (match-end 0)))
	  (goto-char header-end)
	  (delete-region (point) (point-max))

	  ;; Produce all the lines that describe custom commands and prefixes
	  (setq lines nil)
	  (while (setq entry (pop custom1))
	    (setq key (car entry) desc (nth 1 entry)
		  type (nth 2 entry)
		  match (nth 3 entry))
	    (if (> (length key) 1)
		(add-to-list 'prefixes (string-to-char key))
	      (setq line
		    (format
		     "%-4s%-14s"
		     (org-add-props (copy-sequence key)
			 '(face bold))
		     (cond
		      ((string-match "\\S-" desc) desc)
		      ((eq type 'agenda) "Agenda for current week or day")
		      ((eq type 'alltodo) "List of all TODO entries")
		      ((eq type 'search) "Word search")
		      ((eq type 'stuck) "List of stuck projects")
		      ((eq type 'todo) "TODO keyword")
		      ((eq type 'tags) "Tags query")
		      ((eq type 'tags-todo) "Tags (TODO)")
		      ((eq type 'tags-tree) "Tags tree")
		      ((eq type 'todo-tree) "TODO kwd tree")
		      ((eq type 'occur-tree) "Occur tree")
		      ((functionp type) (if (symbolp type)
					    (symbol-name type)
					  "Lambda expression"))
		      (t "???"))))
	      (if org-agenda-menu-show-matcher
		  (setq line
			(concat line ": "
				(cond
				 ((stringp match)
				  (setq match (copy-sequence match))
				  (org-add-props match nil 'face 'org-warning))
				 ((listp type)
				  (format "set of %d commands" (length type))))))
		(if (org-string-nw-p match)
		    (add-text-properties
		     0 (length line) (list 'help-echo
					   (concat "Matcher: " match)) line)))
	      (push line lines)))
	  (setq lines (nreverse lines))
	  (when prefixes
	    (mapc (lambda (x)
		    (push
		     (format "%s   %s"
			     (org-add-props (char-to-string x)
				 nil 'face 'bold)
			     (or (cdr (assoc (concat selstring
						     (char-to-string x))
					     prefix-descriptions))
				 "Prefix key"))
		     lines))
		  prefixes))

	  ;; Check if we should display in two columns
	  (if org-agenda-menu-two-columns
	      (progn
		(setq n (length lines)
		      n1 (+ (/ n 2) (mod n 2))
		      right (nthcdr n1 lines)
		      left (copy-sequence lines))
		(setcdr (nthcdr (1- n1) left) nil))
	    (setq left lines right nil))
	  (while left
	    (insert "\n" (pop left))
	    (when right
	      (if (< (current-column) 40)
		  (move-to-column 40 t)
		(insert "   "))
	      (insert (pop right))))

	  ;; Make the window the right size
	  (goto-char (point-min))
	  (if second-time
	      (if (not (pos-visible-in-window-p (point-max)))
		  (org-fit-window-to-buffer))
	    (setq second-time t)
	    (org-fit-window-to-buffer))

	  ;; Ask for selection
	  (message "Press key for agenda command%s:"
		   (if (or restrict-ok org-agenda-overriding-restriction)
		       (if org-agenda-overriding-restriction
			   " (restriction lock active)"
			 (if restriction
			     (format " (restricted to %s)" restriction)
			   " (unrestricted)"))
		     ""))
	  (setq c (read-char-exclusive))
	  (message "")
	  (cond
	   ((assoc (char-to-string c) custom)
	    (setq selstring (concat selstring (char-to-string c)))
	    (throw 'exit (cons selstring restriction)))
	   ((memq c prefixes)
	    (setq selstring (concat selstring (char-to-string c))
		  prefixes nil
		  rmheader (or rmheader t)
		  custom (delq nil (mapcar
				    (lambda (x)
				      (if (or (= (length (car x)) 1)
					      (/= (string-to-char (car x)) c))
					  nil
					(cons (substring (car x) 1) (cdr x))))
				    custom))))
	   ((eq c ?*)
	    (call-interactively 'org-toggle-sticky-agenda)
	    (sit-for 2))
	   ((and (not restrict-ok) (memq c '(?1 ?0 ?<)))
	    (message "Restriction is only possible in Org-mode buffers")
	    (ding) (sit-for 1))
	   ((eq c ?1)
	    (org-agenda-remove-restriction-lock 'noupdate)
	    (setq restriction 'buffer))
	   ((eq c ?0)
	    (org-agenda-remove-restriction-lock 'noupdate)
	    (setq restriction (if region-p 'region 'subtree)))
	   ((eq c ?<)
	    (org-agenda-remove-restriction-lock 'noupdate)
	    (setq restriction
		  (cond
		   ((eq restriction 'buffer)
		    (if region-p 'region 'subtree))
		   ((memq restriction '(subtree region))
		    nil)
		   (t 'buffer))))
	   ((eq c ?>)
	    (org-agenda-remove-restriction-lock 'noupdate)
	    (setq restriction nil))
	   ((and (equal selstring "") (memq c '(?s ?S ?a ?t ?m ?L ?C ?e ?T ?M ?# ?! ?/ ??)))
	    (throw 'exit (cons (setq selstring (char-to-string c)) restriction)))
           ((and (> (length selstring) 0) (eq c ?\d))
            (delete-window)
            (org-agenda-get-restriction-and-command prefix-descriptions))

	   ((equal c ?q) (error "Abort"))
	   (t (error "Invalid key %c" c))))))))

(defun org-agenda-fit-window-to-buffer ()
  "Fit the window to the buffer size."
  (and (memq org-agenda-window-setup '(reorganize-frame))
       (fboundp 'fit-window-to-buffer)
       (org-fit-window-to-buffer
	nil
	(floor (* (frame-height) (cdr org-agenda-window-frame-fractions)))
	(floor (* (frame-height) (car org-agenda-window-frame-fractions))))))

(defvar org-cmd nil)
(defvar org-agenda-overriding-cmd nil)
(defvar org-agenda-overriding-arguments nil)
(defvar org-agenda-overriding-cmd-arguments nil)
(defun org-agenda-run-series (name series)
  (org-let (nth 1 series) '(org-agenda-prepare name))
  ;; We need to reset agenda markers here, because when constructing a
  ;; block agenda, the individual blocks do not do that.
  (org-agenda-reset-markers)
  (let* ((org-agenda-multi t)
	 (redo (list 'org-agenda-run-series name (list 'quote series)))
	 (cmds (car series))
	 (gprops (nth 1 series))
	 match ;; The byte compiler incorrectly complains about this.  Keep it!
	 org-cmd type lprops)
    (while (setq org-cmd (pop cmds))
      (setq type (car org-cmd)
	    match (eval (nth 1 org-cmd))
	    lprops (nth 2 org-cmd))
      (let ((org-agenda-overriding-arguments
	     (if (eq org-agenda-overriding-cmd org-cmd)
		 (or org-agenda-overriding-arguments
		     org-agenda-overriding-cmd-arguments))))
	(cond
	 ((eq type 'agenda)
	  (org-let2 gprops lprops
	    '(call-interactively 'org-agenda-list)))
	 ((eq type 'alltodo)
	  (org-let2 gprops lprops
	    '(call-interactively 'org-todo-list)))
	 ((eq type 'search)
	  (org-let2 gprops lprops
	    '(org-search-view current-prefix-arg match nil)))
	 ((eq type 'stuck)
	  (org-let2 gprops lprops
	    '(call-interactively 'org-agenda-list-stuck-projects)))
	 ((eq type 'tags)
	  (org-let2 gprops lprops
	    '(org-tags-view current-prefix-arg match)))
	 ((eq type 'tags-todo)
	  (org-let2 gprops lprops
	    '(org-tags-view '(4) match)))
	 ((eq type 'todo)
	  (org-let2 gprops lprops
	    '(org-todo-list match)))
	 ((fboundp type)
	  (org-let2 gprops lprops
	    '(funcall type match)))
	 (t (error "Invalid type in command series")))))
    (widen)
    (let ((inhibit-read-only t))
      (add-text-properties (point-min) (point-max)
			   `(org-series t org-series-redo-cmd ,redo)))
    (setq org-agenda-redo-command redo)
    (goto-char (point-min)))
  (org-agenda-fit-window-to-buffer)
  (org-let (nth 1 series) '(org-agenda-finalize)))

;;;###autoload
(defmacro org-batch-agenda (cmd-key &rest parameters)
  "Run an agenda command in batch mode and send the result to STDOUT.
If CMD-KEY is a string of length 1, it is used as a key in
`org-agenda-custom-commands' and triggers this command.  If it is a
longer string it is used as a tags/todo match string.
Parameters are alternating variable names and values that will be bound
before running the agenda command."
  (org-eval-in-environment (org-make-parameter-alist parameters)
    (if (> (length cmd-key) 2)
	(org-tags-view nil cmd-key)
      (org-agenda nil cmd-key)))
  (set-buffer org-agenda-buffer-name)
  (princ (buffer-string)))

(autoload 'org-batch-agenda "org-agenda" "\
Run an agenda command in batch mode and send the result to STDOUT.
If CMD-KEY is a string of length 1, it is used as a key in
`org-agenda-custom-commands' and triggers this command.  If it is a
longer string it is used as a tags/todo match string.
Parameters are alternating variable names and values that will be bound
before running the agenda command.

\(fn CMD-KEY &rest PARAMETERS)" nil t)
(def-edebug-spec org-batch-agenda (form &rest sexp))

(defvar org-agenda-info nil)

;;;###autoload
(defmacro org-batch-agenda-csv (cmd-key &rest parameters)
  "Run an agenda command in batch mode and send the result to STDOUT.
If CMD-KEY is a string of length 1, it is used as a key in
`org-agenda-custom-commands' and triggers this command.  If it is a
longer string it is used as a tags/todo match string.
Parameters are alternating variable names and values that will be bound
before running the agenda command.

The output gives a line for each selected agenda item.  Each
item is a list of comma-separated values, like this:

category,head,type,todo,tags,date,time,extra,priority-l,priority-n

category     The category of the item
head         The headline, without TODO kwd, TAGS and PRIORITY
type         The type of the agenda entry, can be
                todo               selected in TODO match
                tagsmatch          selected in tags match
                diary              imported from diary
                deadline           a deadline on given date
                scheduled          scheduled on given date
                timestamp          entry has timestamp on given date
                closed             entry was closed on given date
                upcoming-deadline  warning about deadline
                past-scheduled     forwarded scheduled item
                block              entry has date block including g. date
todo         The todo keyword, if any
tags         All tags including inherited ones, separated by colons
date         The relevant date, like 2007-2-14
time         The time, like 15:00-16:50
extra        Sting with extra planning info
priority-l   The priority letter if any was given
priority-n   The computed numerical priority
agenda-day   The day in the agenda where this is listed"
  (org-eval-in-environment (append '((org-agenda-remove-tags t))
				   (org-make-parameter-alist parameters))
    (if (> (length cmd-key) 2)
	(org-tags-view nil cmd-key)
      (org-agenda nil cmd-key)))
  (set-buffer org-agenda-buffer-name)
  (let* ((lines (org-split-string (buffer-string) "\n"))
	 line)
    (while (setq line (pop lines))
      (catch 'next
	(if (not (get-text-property 0 'org-category line)) (throw 'next nil))
	(setq org-agenda-info
	      (org-fix-agenda-info (text-properties-at 0 line)))
	(princ
	 (mapconcat 'org-agenda-export-csv-mapper
		    '(org-category txt type todo tags date time extra
				   priority-letter priority agenda-day)
		    ","))
	(princ "\n")))))

(autoload 'org-batch-agenda-csv "org-agenda" "\
Run an agenda command in batch mode and send the result to STDOUT.
If CMD-KEY is a string of length 1, it is used as a key in
`org-agenda-custom-commands' and triggers this command.  If it is a
longer string it is used as a tags/todo match string.
Parameters are alternating variable names and values that will be bound
before running the agenda command.

The output gives a line for each selected agenda item.  Each
item is a list of comma-separated values, like this:

category,head,type,todo,tags,date,time,extra,priority-l,priority-n

category     The category of the item
head         The headline, without TODO kwd, TAGS and PRIORITY
type         The type of the agenda entry, can be
                todo               selected in TODO match
                tagsmatch          selected in tags match
                diary              imported from diary
                deadline           a deadline on given date
                scheduled          scheduled on given date
                timestamp          entry has timestamp on given date
                closed             entry was closed on given date
                upcoming-deadline  warning about deadline
                past-scheduled     forwarded scheduled item
                block              entry has date block including g. date
todo         The todo keyword, if any
tags         All tags including inherited ones, separated by colons
date         The relevant date, like 2007-2-14
time         The time, like 15:00-16:50
extra        Sting with extra planning info
priority-l   The priority letter if any was given
priority-n   The computed numerical priority
agenda-day   The day in the agenda where this is listed

\(fn CMD-KEY &rest PARAMETERS)" nil t)
(def-edebug-spec org-batch-agenda-csv (form &rest sexp))

(defun org-fix-agenda-info (props)
  "Make sure all properties on an agenda item have a canonical form.
This ensures the export commands can easily use it."
  (let (tmp re)
    (when (setq tmp (plist-get props 'tags))
      (setq props (plist-put props 'tags (mapconcat 'identity tmp ":"))))
    (when (setq tmp (plist-get props 'date))
      (if (integerp tmp) (setq tmp (calendar-gregorian-from-absolute tmp)))
      (let ((calendar-date-display-form '(year "-" month "-" day)))
	'((format "%4d, %9s %2s, %4s" dayname monthname day year))

	(setq tmp (calendar-date-string tmp)))
      (setq props (plist-put props 'date tmp)))
    (when (setq tmp (plist-get props 'day))
      (if (integerp tmp) (setq tmp (calendar-gregorian-from-absolute tmp)))
      (let ((calendar-date-display-form '(year "-" month "-" day)))
	(setq tmp (calendar-date-string tmp)))
      (setq props (plist-put props 'day tmp))
      (setq props (plist-put props 'agenda-day tmp)))
    (when (setq tmp (plist-get props 'txt))
      (when (string-match "\\[#\\([A-Z0-9]\\)\\] ?" tmp)
	(plist-put props 'priority-letter (match-string 1 tmp))
	(setq tmp (replace-match "" t t tmp)))
      (when (and (setq re (plist-get props 'org-todo-regexp))
		 (setq re (concat "\\`\\.*" re " ?"))
		 (string-match re tmp))
	(plist-put props 'todo (match-string 1 tmp))
	(setq tmp (replace-match "" t t tmp)))
      (plist-put props 'txt tmp)))
  props)

(defun org-agenda-export-csv-mapper (prop)
  (let ((res (plist-get org-agenda-info prop)))
    (setq res
	  (cond
	   ((not res) "")
	   ((stringp res) res)
	   (t (prin1-to-string res))))
    (while (string-match "," res)
      (setq res (replace-match ";" t t res)))
    (org-trim res)))

;;;###autoload
(defun org-store-agenda-views (&rest parameters)
  (interactive)
  (eval (list 'org-batch-store-agenda-views)))

(autoload 'org-store-agenda-views "org-agenda" "\


\(fn &rest PARAMETERS)" t nil)

;;;###autoload
(defmacro org-batch-store-agenda-views (&rest parameters)
  "Run all custom agenda commands that have a file argument."
  (let ((cmds (org-agenda-normalize-custom-commands org-agenda-custom-commands))
	(pop-up-frames nil)
	(dir default-directory)
	(pars (org-make-parameter-alist parameters))
	cmd thiscmdkey thiscmdcmd match files opts cmd-or-set bufname)
    (save-window-excursion
      (while cmds
	(setq cmd (pop cmds)
	      thiscmdkey (car cmd)
	      thiscmdcmd (cdr cmd)
	      match (nth 2 thiscmdcmd)
	      bufname (if org-agenda-sticky
			  (or (and (stringp match)
				   (format "*Org Agenda(%s:%s)*" thiscmdkey match))
			      (format "*Org Agenda(%s)*" thiscmdkey))
			org-agenda-buffer-name)
	      cmd-or-set (nth 2 cmd)
	      opts (nth (if (listp cmd-or-set) 3 4) cmd)
	      files (nth (if (listp cmd-or-set) 4 5) cmd))
	(if (stringp files) (setq files (list files)))
	(when files
	  (org-eval-in-environment (append org-agenda-exporter-settings
					   opts pars)
	    (org-agenda nil thiscmdkey))
	  (set-buffer bufname)
	  (while files
	    (org-eval-in-environment (append org-agenda-exporter-settings
					     opts pars)
	      (org-agenda-write (expand-file-name (pop files) dir) nil t bufname)))
	  (and (get-buffer bufname)
	       (kill-buffer bufname)))))))

(autoload 'org-batch-store-agenda-views "org-agenda" "\
Run all custom agenda commands that have a file argument.

\(fn &rest PARAMETERS)" nil t)
(def-edebug-spec org-batch-store-agenda-views (&rest sexp))

(defvar org-agenda-current-span nil
  "The current span used in the agenda view.") ; local variable in the agenda buffer
(defun org-agenda-mark-header-line (pos)
  "Mark the line at POS as an agenda structure header."
  (save-excursion
    (goto-char pos)
    (put-text-property (point-at-bol) (point-at-eol)
		       'org-agenda-structural-header t)
    (when org-agenda-title-append
      (put-text-property (point-at-bol) (point-at-eol)
			 'org-agenda-title-append org-agenda-title-append))))

(defvar org-mobile-creating-agendas) ; defined in org-mobile.el
(defvar org-agenda-write-buffer-name "Agenda View")
(defun org-agenda-write (file &optional open nosettings agenda-bufname)
  "Write the current buffer (an agenda view) as a file.
Depending on the extension of the file name, plain text (.txt),
HTML (.html or .htm) or Postscript (.ps) is produced.
If the extension is .ics, run icalendar export over all files used
to construct the agenda and limit the export to entries listed in the
agenda now.
With prefix argument OPEN, open the new file immediately.
If NOSETTINGS is given, do not scope the settings of
`org-agenda-exporter-settings' into the export commands.  This is used when
the settings have already been scoped and we do not wish to overrule other,
higher priority settings.
If AGENDA-BUFFER-NAME, use this as the buffer name for the agenda to write."
  (interactive "FWrite agenda to file: \nP")
  (if (not (file-writable-p file))
      (error "Cannot write agenda to file %s" file))
  (org-let (if nosettings nil org-agenda-exporter-settings)
    '(save-excursion
       (save-window-excursion
	 (org-agenda-mark-filtered-text)
	 (let ((bs (copy-sequence (buffer-string))) beg)
	   (org-agenda-unmark-filtered-text)
	   (with-temp-buffer
	     (rename-buffer org-agenda-write-buffer-name t)
	     (set-buffer-modified-p nil)
	     (insert bs)
	     (org-agenda-remove-marked-text 'org-filtered)
	     (while (setq beg (text-property-any (point-min) (point-max)
						 'org-filtered t))
	       (delete-region
		beg (or (next-single-property-change beg 'org-filtered)
			(point-max))))
	     (run-hooks 'org-agenda-before-write-hook)
	     (cond
	      ((org-bound-and-true-p org-mobile-creating-agendas)
	       (org-mobile-write-agenda-for-mobile file))
	      ((string-match "\\.html?\\'" file)
	       (require 'htmlize)
	       (set-buffer (htmlize-buffer (current-buffer)))
	       (when org-agenda-export-html-style
		 ;; replace <style> section with org-agenda-export-html-style
		 (goto-char (point-min))
		 (kill-region (- (search-forward "<style") 6)
			      (search-forward "</style>"))
		 (insert org-agenda-export-html-style))
	       (write-file file)
	       (kill-buffer (current-buffer))
	       (message "HTML written to %s" file))
	      ((string-match "\\.ps\\'" file)
	       (require 'ps-print)
	       (ps-print-buffer-with-faces file)
	       (message "Postscript written to %s" file))
	      ((string-match "\\.pdf\\'" file)
	       (require 'ps-print)
	       (ps-print-buffer-with-faces
		(concat (file-name-sans-extension file) ".ps"))
	       (call-process "ps2pdf" nil nil nil
			     (expand-file-name
			      (concat (file-name-sans-extension file) ".ps"))
			     (expand-file-name file))
	       (delete-file (concat (file-name-sans-extension file) ".ps"))
	       (message "PDF written to %s" file))
	      ((string-match "\\.ics\\'" file)
	       (require 'org-icalendar)
	       (let ((org-agenda-marker-table
		      (org-create-marker-find-array
		       (org-agenda-collect-markers)))
		     (org-icalendar-verify-function 'org-check-agenda-marker-table)
		     (org-combined-agenda-icalendar-file file))
		 (apply 'org-export-icalendar 'combine
			(org-agenda-files nil 'ifmode))))
	      (t
	       (let ((bs (buffer-string)))
		 (find-file file)
		 (erase-buffer)
		 (insert bs)
		 (save-buffer 0)
		 (kill-buffer (current-buffer))
		 (message "Plain text written to %s" file))))))))
    (set-buffer (or agenda-bufname
		    (and (org-called-interactively-p 'any) (buffer-name))
		    org-agenda-buffer-name)))
  (when open (org-open-file file)))

(defvar org-agenda-tag-filter-overlays nil)
(defvar org-agenda-cat-filter-overlays nil)

(defun org-agenda-mark-filtered-text ()
  "Mark all text hidden by filtering with a text property."
  (let ((inhibit-read-only t))
    (mapc
     (lambda (o)
       (when (equal (overlay-buffer o) (current-buffer))
	 (put-text-property
	  (overlay-start o) (overlay-end o)
	  'org-filtered t)))
     (append org-agenda-tag-filter-overlays
	     org-agenda-cat-filter-overlays))))

(defun org-agenda-unmark-filtered-text ()
  "Remove the filtering text property."
  (let ((inhibit-read-only t))
    (remove-text-properties (point-min) (point-max) '(org-filtered t))))

(defun org-agenda-remove-marked-text (property &optional value)
  "Delete all text marked with VALUE of PROPERTY.
VALUE defaults to t."
  (let (beg)
    (setq value (or value t))
    (while (setq beg (text-property-any (point-min) (point-max)
					property value))
      (delete-region
       beg (or (next-single-property-change beg 'org-filtered)
	       (point-max))))))

(defun org-agenda-add-entry-text ()
  "Add entry text to agenda lines.
This will add a maximum of `org-agenda-add-entry-text-maxlines' lines of the
entry text following headings shown in the agenda.
Drawers will be excluded, also the line with scheduling/deadline info."
  (when (and (> org-agenda-add-entry-text-maxlines 0)
	     (not (org-bound-and-true-p org-mobile-creating-agendas)))
    (let (m txt)
      (goto-char (point-min))
      (while (not (eobp))
	(if (not (setq m (org-get-at-bol 'org-hd-marker)))
	    (beginning-of-line 2)
	  (setq txt (org-agenda-get-some-entry-text
		     m org-agenda-add-entry-text-maxlines "    > "))
	  (end-of-line 1)
	  (if (string-match "\\S-" txt)
	      (insert "\n" txt)
	    (or (eobp) (forward-char 1))))))))

(defun org-agenda-get-some-entry-text (marker n-lines &optional indent
					      &rest keep)
  "Extract entry text from MARKER, at most N-LINES lines.
This will ignore drawers etc, just get the text.
If INDENT is given, prefix every line with this string.  If KEEP is
given, it is a list of symbols, defining stuff that should not be
removed from the entry content.  Currently only `planning' is allowed here."
  (let (txt drawer-re kwd-time-re ind)
    (save-excursion
      (with-current-buffer (marker-buffer marker)
	(if (not (derived-mode-p 'org-mode))
	    (setq txt "")
	  (save-excursion
	    (save-restriction
	      (widen)
	      (goto-char marker)
	      (end-of-line 1)
	      (setq txt (buffer-substring
			 (min (1+ (point)) (point-max))
			 (progn (outline-next-heading) (point)))
		    drawer-re org-drawer-regexp
		    kwd-time-re (concat "^[ \t]*" org-keyword-time-regexp
					".*\n?"))
	      (with-temp-buffer
		(insert txt)
		(when org-agenda-add-entry-text-descriptive-links
		  (goto-char (point-min))
		  (while (org-activate-bracket-links (point-max))
		    (add-text-properties (match-beginning 0) (match-end 0)
					 '(face org-link))))
		(goto-char (point-min))
		(while (re-search-forward org-bracket-link-regexp (point-max) t)
		  (set-text-properties (match-beginning 0) (match-end 0)
				       nil))
		(goto-char (point-min))
		(while (re-search-forward drawer-re nil t)
		  (delete-region
		   (match-beginning 0)
		   (progn (re-search-forward
			   "^[ \t]*:END:.*\n?" nil 'move)
			  (point))))
		(unless (member 'planning keep)
		  (goto-char (point-min))
		  (while (re-search-forward kwd-time-re nil t)
		    (replace-match "")))
		(goto-char (point-min))
		(when org-agenda-entry-text-exclude-regexps
		  (let ((re-list org-agenda-entry-text-exclude-regexps)	re)
		    (while (setq re (pop re-list))
		      (goto-char (point-min))
		      (while (re-search-forward re nil t)
			(replace-match "")))))
		(goto-char (point-max))
		(skip-chars-backward " \t\n")
		(if (looking-at "[ \t\n]+\\'") (replace-match ""))

		;; find and remove min common indentation
		(goto-char (point-min))
		(untabify (point-min) (point-max))
		(setq ind (org-get-indentation))
		(while (not (eobp))
		  (unless (looking-at "[ \t]*$")
		    (setq ind (min ind (org-get-indentation))))
		  (beginning-of-line 2))
		(goto-char (point-min))
		(while (not (eobp))
		  (unless (looking-at "[ \t]*$")
		    (move-to-column ind)
		    (delete-region (point-at-bol) (point)))
		  (beginning-of-line 2))

		(run-hooks 'org-agenda-entry-text-cleanup-hook)

		(goto-char (point-min))
		(when indent
		  (while (and (not (eobp)) (re-search-forward "^" nil t))
		    (replace-match indent t t)))
		(goto-char (point-min))
		(while (looking-at "[ \t]*\n") (replace-match ""))
		(goto-char (point-max))
		(when (> (org-current-line)
			 n-lines)
		  (org-goto-line (1+ n-lines))
		  (backward-char 1))
		(setq txt (buffer-substring (point-min) (point)))))))))
    txt))

(defun org-agenda-collect-markers ()
  "Collect the markers pointing to entries in the agenda buffer."
  (let (m markers)
    (save-excursion
      (goto-char (point-min))
      (while (not (eobp))
	(when (setq m (or (org-get-at-bol 'org-hd-marker)
			  (org-get-at-bol 'org-marker)))
	  (push m markers))
	(beginning-of-line 2)))
    (nreverse markers)))

(defun org-create-marker-find-array (marker-list)
  "Create a alist of files names with all marker positions in that file."
  (let (f tbl m a p)
    (while (setq m (pop marker-list))
      (setq p (marker-position m)
	    f (buffer-file-name (or (buffer-base-buffer
				     (marker-buffer m))
				    (marker-buffer m))))
      (if (setq a (assoc f tbl))
	  (push (marker-position m) (cdr a))
	(push (list f p) tbl)))
    (mapcar (lambda (x) (setcdr x (sort (copy-sequence (cdr x)) '<)) x)
	    tbl)))

(defvar org-agenda-marker-table nil) ; dynamically scoped parameter
(defun org-check-agenda-marker-table ()
  "Check of the current entry is on the marker list."
  (let ((file (buffer-file-name (or (buffer-base-buffer) (current-buffer))))
	a)
    (and (setq a (assoc file org-agenda-marker-table))
	 (save-match-data
	   (save-excursion
	     (org-back-to-heading t)
	     (member (point) (cdr a)))))))

(defun org-check-for-org-mode ()
  "Make sure current buffer is in org-mode.  Error if not."
  (or (derived-mode-p 'org-mode)
      (error "Cannot execute org-mode agenda command on buffer in %s"
	     major-mode)))

;;; Agenda prepare and finalize

(defvar org-agenda-multi nil)  ; dynamically scoped
(defvar org-agenda-pre-window-conf nil)
(defvar org-agenda-columns-active nil)
(defvar org-agenda-name nil)
(defvar org-agenda-tag-filter nil)
(defvar org-agenda-category-filter nil)
(defvar org-agenda-top-category-filter nil)
(defvar org-agenda-tag-filter-while-redo nil)
(defvar org-agenda-tag-filter-preset nil
  "A preset of the tags filter used for secondary agenda filtering.
This must be a list of strings, each string must be a single tag preceded
by \"+\" or \"-\".
This variable should not be set directly, but agenda custom commands can
bind it in the options section.  The preset filter is a global property of
the entire agenda view.  In a block agenda, it will not work reliably to
define a filter for one of the individual blocks.  You need to set it in
the global options and expect it to be applied to the entire view.")

(defvar org-agenda-category-filter-preset nil
  "A preset of the category filter used for secondary agenda filtering.
This must be a list of strings, each string must be a single category
preceded by \"+\" or \"-\".
This variable should not be set directly, but agenda custom commands can
bind it in the options section.  The preset filter is a global property of
the entire agenda view.  In a block agenda, it will not work reliably to
define a filter for one of the individual blocks.  You need to set it in
the global options and expect it to be applied to the entire view.")


(defun org-agenda-use-sticky-p ()
  "Return non-nil if an agenda buffer named
`org-agenda-buffer-name' exists and should be shown instead of
generating a new one."
  (and
   ;; turned off by user
   org-agenda-sticky
   ;; For multi-agenda buffer already exists
   (not org-agenda-multi)
   ;; buffer found
   (get-buffer org-agenda-buffer-name)
   ;; C-u parameter is same as last call
   (with-current-buffer (get-buffer org-agenda-buffer-name)
     (and
      (equal current-prefix-arg
	     org-agenda-last-prefix-arg)
      ;; In case user turned stickiness on, while having existing
      ;; Agenda buffer active, don't reuse that buffer, because it
      ;; does not have org variables local
      org-agenda-this-buffer-is-sticky))))

(defun org-agenda-prepare-window (abuf)
  "Setup agenda buffer in the window."
  (let* ((awin (get-buffer-window abuf))
	 wconf)
    (cond
     ((equal (current-buffer) abuf) nil)
     (awin (select-window awin))
     ((not (setq wconf (current-window-configuration))))
     ((equal org-agenda-window-setup 'current-window)
      (org-pop-to-buffer-same-window abuf))
     ((equal org-agenda-window-setup 'other-window)
      (org-switch-to-buffer-other-window abuf))
     ((equal org-agenda-window-setup 'other-frame)
      (switch-to-buffer-other-frame abuf))
     ((equal org-agenda-window-setup 'reorganize-frame)
      (delete-other-windows)
      (org-switch-to-buffer-other-window abuf)))
    ;; additional test in case agenda is invoked from within agenda
    ;; buffer via elisp link
    (unless (equal (current-buffer) abuf)
      (org-pop-to-buffer-same-window abuf))
    (setq org-agenda-pre-window-conf
	  (or org-agenda-pre-window-conf wconf))))

(defun org-agenda-prepare (&optional name)
  (if (org-agenda-use-sticky-p)
      (progn
	;; Popup existing buffer
	(org-agenda-prepare-window (get-buffer org-agenda-buffer-name))
	(message "Sticky Agenda buffer, use `r' to refresh")
	(or org-agenda-multi (org-agenda-fit-window-to-buffer))
	(throw 'exit "Sticky Agenda buffer, use `r' to refresh"))
    (setq org-todo-keywords-for-agenda nil)
    (setq org-drawers-for-agenda nil)
    (unless org-agenda-persistent-filter
      (setq org-agenda-tag-filter nil
	    org-agenda-category-filter nil))
    (put 'org-agenda-tag-filter :preset-filter
	 org-agenda-tag-filter-preset)
    (put 'org-agenda-category-filter :preset-filter
	 org-agenda-category-filter-preset)
    (if org-agenda-multi
	(progn
	  (setq buffer-read-only nil)
	  (goto-char (point-max))
	  (unless (or (bobp) org-agenda-compact-blocks
		      (not org-agenda-block-separator))
	    (insert "\n"
		    (if (stringp org-agenda-block-separator)
			org-agenda-block-separator
		      (make-string (window-width) org-agenda-block-separator))
		    "\n"))
	  (narrow-to-region (point) (point-max)))
      (setq org-done-keywords-for-agenda nil)

      ;; Setting any org variables that are in org-agenda-local-vars
      ;; list need to be done after the prepare call
      (org-agenda-prepare-window (get-buffer-create org-agenda-buffer-name))
      (setq buffer-read-only nil)
      (org-agenda-reset-markers)
      (let ((inhibit-read-only t)) (erase-buffer))
      (org-agenda-mode)
      (setq org-agenda-buffer (current-buffer))
      (setq org-agenda-contributing-files nil)
      (setq org-agenda-columns-active nil)
      (org-agenda-prepare-buffers (org-agenda-files nil 'ifmode))
      (setq org-todo-keywords-for-agenda
	    (org-uniquify org-todo-keywords-for-agenda))
      (setq org-done-keywords-for-agenda
	    (org-uniquify org-done-keywords-for-agenda))
      (setq org-drawers-for-agenda (org-uniquify org-drawers-for-agenda))
      (setq org-agenda-last-prefix-arg current-prefix-arg)
      (setq org-agenda-this-buffer-name org-agenda-buffer-name)
      (and name (not org-agenda-name)
	   (org-set-local 'org-agenda-name name)))
    (setq buffer-read-only nil)))

(defvar org-agenda-overriding-columns-format)  ; From org-colview.el
(defun org-agenda-finalize ()
  "Finishing touch for the agenda buffer, called just before displaying it."
  (unless org-agenda-multi
    (save-excursion
      (let ((inhibit-read-only t))
	(goto-char (point-min))
	(save-excursion
	  (while (org-activate-bracket-links (point-max))
	    (add-text-properties (match-beginning 0) (match-end 0)
				 '(face org-link))))
	(save-excursion
	  (while (org-activate-plain-links (point-max))
	    (add-text-properties (match-beginning 0) (match-end 0)
				 '(face org-link))))
	(unless (eq org-agenda-remove-tags t)
	  (org-agenda-align-tags))
	(unless org-agenda-with-colors
	  (remove-text-properties (point-min) (point-max) '(face nil)))
	(if (and (boundp 'org-agenda-overriding-columns-format)
		 org-agenda-overriding-columns-format)
	    (org-set-local 'org-agenda-overriding-columns-format
			   org-agenda-overriding-columns-format))
	(if (and (boundp 'org-agenda-view-columns-initially)
		 org-agenda-view-columns-initially)
	    (org-agenda-columns))
	(when org-agenda-fontify-priorities
	  (org-agenda-fontify-priorities))
	(when (and org-agenda-dim-blocked-tasks org-blocker-hook)
	  (org-agenda-dim-blocked-tasks))
	;; We need to widen when `org-agenda-finalize' is called from
	;; `org-agenda-change-all-lines' (e.g. in `org-agenda-clock-in')
	(when org-clock-current-task
	  (save-restriction
	    (widen)
	    (org-agenda-mark-clocking-task)))
	(when org-agenda-entry-text-mode
	  (org-agenda-entry-text-hide)
	  (org-agenda-entry-text-show))
	(if (and (functionp 'org-habit-insert-consistency-graphs)
		 (save-excursion (next-single-property-change (point-min) 'org-habit-p)))
	    (org-habit-insert-consistency-graphs))
	(setq org-agenda-type (org-get-at-bol 'org-agenda-type))
	(unless (or (eq org-agenda-show-inherited-tags 'always)
		    (and (listp org-agenda-show-inherited-tags)
			 (memq org-agenda-type org-agenda-show-inherited-tags))
		    (and (eq org-agenda-show-inherited-tags t)
			 (or (eq org-agenda-use-tag-inheritance t)
			     (and (listp org-agenda-use-tag-inheritance)
				  (not (memq org-agenda-type
					     org-agenda-use-tag-inheritance))))))
	  (let (mrk)
	    (save-excursion
	      (goto-char (point-min))
	      (while (equal (forward-line) 0)
		(when (setq mrk (or (get-text-property (point) 'org-hd-marker)
				    (get-text-property (point) 'org-hd-marker)))
		  (put-text-property (point-at-bol) (point-at-eol)
				     'tags (org-with-point-at mrk
					     (delete-dups
					      (mapcar 'downcase (org-get-tags-at))))))))))
	(run-hooks 'org-agenda-finalize-hook)
	(when (or org-agenda-tag-filter (get 'org-agenda-tag-filter :preset-filter))
	  (org-agenda-filter-apply org-agenda-tag-filter 'tag))
	(when (or org-agenda-category-filter (get 'org-agenda-category-filter :preset-filter))
	  (org-agenda-filter-apply org-agenda-category-filter 'category))
	(org-add-hook 'kill-buffer-hook 'org-agenda-reset-markers 'append 'local)))))

(defun org-agenda-mark-clocking-task ()
  "Mark the current clock entry in the agenda if it is present."
  (mapc (lambda (o)
	  (if (eq (overlay-get o 'type) 'org-agenda-clocking)
	      (delete-overlay o)))
	(overlays-in (point-min) (point-max)))
  (when (marker-buffer org-clock-hd-marker)
    (save-excursion
      (goto-char (point-min))
      (let (s ov)
	(while (setq s (next-single-property-change (point) 'org-hd-marker))
	  (goto-char s)
	  (when (equal (org-get-at-bol 'org-hd-marker)
		       org-clock-hd-marker)
	    (setq ov (make-overlay (point-at-bol) (1+ (point-at-eol))))
	    (overlay-put ov 'type 'org-agenda-clocking)
	    (overlay-put ov 'face 'org-agenda-clocking)
	    (overlay-put ov 'help-echo
			 "The clock is running in this item")))))))

(defun org-agenda-fontify-priorities ()
  "Make highest priority lines bold, and lowest italic."
  (interactive)
  (mapc (lambda (o) (if (eq (overlay-get o 'org-type) 'org-priority)
			(delete-overlay o)))
	(overlays-in (point-min) (point-max)))
  (save-excursion
    (let ((inhibit-read-only t)
	  b e p ov h l)
      (goto-char (point-min))
      (while (re-search-forward "\\[#\\(.\\)\\]" nil t)
	(setq h (or (get-char-property (point) 'org-highest-priority)
		    org-highest-priority)
	      l (or (get-char-property (point) 'org-lowest-priority)
		    org-lowest-priority)
	      p (string-to-char (match-string 1))
	      b (match-beginning 0)
	      e (if (eq org-agenda-fontify-priorities 'cookies)
		    (match-end 0)
		  (point-at-eol))
	      ov (make-overlay b e))
	(overlay-put
	 ov 'face
	 (cond ((org-face-from-face-or-color
		 'priority nil
		 (cdr (assoc p org-priority-faces))))
	       ((and (listp org-agenda-fontify-priorities)
		     (org-face-from-face-or-color
		      'priority nil
		      (cdr (assoc p org-agenda-fontify-priorities)))))
	       ((equal p l) 'italic)
	       ((equal p h) 'bold)))
	(overlay-put ov 'org-type 'org-priority)))))

(defun org-agenda-dim-blocked-tasks (&optional invisible)
  (interactive "P")
  "Dim currently blocked TODO's in the agenda display."
  (message "Dim or hide blocked tasks...")
  (mapc (lambda (o) (if (eq (overlay-get o 'org-type) 'org-blocked-todo)
			(delete-overlay o)))
	(overlays-in (point-min) (point-max)))
  (save-excursion
    (let ((inhibit-read-only t)
	  (org-depend-tag-blocked nil)
	  (invis (or (not (null invisible))
		     (eq org-agenda-dim-blocked-tasks 'invisible)))
	  org-blocked-by-checkboxes
	  invis1 b e p ov h l)
      (goto-char (point-min))
      (while (let ((pos (next-single-property-change (point) 'todo-state)))
	       (and pos (goto-char (1+ pos))))
	(setq org-blocked-by-checkboxes nil invis1 invis)
	(let ((marker (org-get-at-bol 'org-hd-marker)))
	  (when (and marker
		     (with-current-buffer (marker-buffer marker)
		       (save-excursion (goto-char marker)
				       (org-entry-blocked-p))))
	    (if org-blocked-by-checkboxes (setq invis1 nil))
	    (setq b (if invis1
			(max (point-min) (1- (point-at-bol)))
		      (point-at-bol))
		  e (point-at-eol)
		  ov (make-overlay b e))
	    (if invis1
		(overlay-put ov 'invisible t)
	      (overlay-put ov 'face 'org-agenda-dimmed-todo-face))
	    (overlay-put ov 'org-type 'org-blocked-todo))))))
    (message "Dim or hide blocked tasks...done"))

(defvar org-agenda-skip-function nil
  "Function to be called at each match during agenda construction.
If this function returns nil, the current match should not be skipped.
Otherwise, the function must return a position from where the search
should be continued.
This may also be a Lisp form, it will be evaluated.
Never set this variable using `setq' or so, because then it will apply
to all future agenda commands.  If you do want a global skipping condition,
use the option `org-agenda-skip-function-global' instead.
The correct usage for `org-agenda-skip-function' is to bind it with
`let' to scope it dynamically into the agenda-constructing command.
A good way to set it is through options in `org-agenda-custom-commands'.")

(defun org-agenda-skip ()
  "Throw to `:skip' in places that should be skipped.
Also moves point to the end of the skipped region, so that search can
continue from there."
  (let ((p (point-at-bol)) to)
    (when (org-in-src-block-p t) (throw :skip t))
    (and org-agenda-skip-archived-trees (not org-agenda-archives-mode)
	 (get-text-property p :org-archived)
	 (org-end-of-subtree t)
	 (throw :skip t))
    (and org-agenda-skip-comment-trees
	 (get-text-property p :org-comment)
	 (org-end-of-subtree t)
	 (throw :skip t))
    (if (equal (char-after p) ?#) (throw :skip t))
    (when (setq to (or (org-agenda-skip-eval org-agenda-skip-function-global)
		       (org-agenda-skip-eval org-agenda-skip-function)))
      (goto-char to)
      (throw :skip t))))

(defun org-agenda-skip-eval (form)
  "If FORM is a function or a list, call (or eval) is and return result.
`save-excursion' and `save-match-data' are wrapped around the call, so point
and match data are returned to the previous state no matter what these
functions do."
  (let (fp)
    (and form
	 (or (setq fp (functionp form))
	     (consp form))
	 (save-excursion
	   (save-match-data
	     (if fp
		 (funcall form)
	       (eval form)))))))

(defvar org-agenda-markers nil
  "List of all currently active markers created by `org-agenda'.")
(defvar org-agenda-last-marker-time (org-float-time)
  "Creation time of the last agenda marker.")

(defun org-agenda-new-marker (&optional pos)
  "Return a new agenda marker.
Org-mode keeps a list of these markers and resets them when they are
no longer in use."
  (let ((m (copy-marker (or pos (point)))))
    (setq org-agenda-last-marker-time (org-float-time))
    (if org-agenda-buffer
	(with-current-buffer org-agenda-buffer
	  (push m org-agenda-markers))
      (push m org-agenda-markers))
    m))

(defun org-agenda-reset-markers ()
  "Reset markers created by `org-agenda'."
  (while org-agenda-markers
    (move-marker (pop org-agenda-markers) nil)))

(defun org-agenda-save-markers-for-cut-and-paste (beg end)
  "Save relative positions of markers in region.
This check for agenda markers in all agenda buffers currently active."
  (dolist (buf (buffer-list))
    (with-current-buffer buf
      (when (eq major-mode 'org-agenda-mode)
	(mapc (lambda (m) (org-check-and-save-marker m beg end))
	      org-agenda-markers)))))

;;; Entry text mode

(defun org-agenda-entry-text-show-here ()
  "Add some text from the entry as context to the current line."
  (let (m txt o)
    (setq m (org-get-at-bol 'org-hd-marker))
    (unless (marker-buffer m)
      (error "No marker points to an entry here"))
    (setq txt (concat "\n" (org-no-properties
			    (org-agenda-get-some-entry-text
			     m org-agenda-entry-text-maxlines "    > "))))
    (when (string-match "\\S-" txt)
      (setq o (make-overlay (point-at-bol) (point-at-eol)))
      (overlay-put o 'evaporate t)
      (overlay-put o 'org-overlay-type 'agenda-entry-content)
      (overlay-put o 'after-string txt))))

(defun org-agenda-entry-text-show ()
  "Add entry context for all agenda lines."
  (interactive)
  (save-excursion
    (goto-char (point-max))
    (beginning-of-line 1)
    (while (not (bobp))
      (when (org-get-at-bol 'org-hd-marker)
	(org-agenda-entry-text-show-here))
      (beginning-of-line 0))))

(defun org-agenda-entry-text-hide ()
  "Remove any shown entry context."
  (delq nil
	(mapcar (lambda (o)
		  (if (eq (overlay-get o 'org-overlay-type)
			  'agenda-entry-content)
		      (progn (delete-overlay o) t)))
		(overlays-in (point-min) (point-max)))))

(defun org-agenda-get-day-face (date)
  "Return the face DATE should be displayed with."
  (or (and (functionp org-agenda-day-face-function)
	   (funcall org-agenda-day-face-function date))
      (cond ((org-agenda-todayp date)
	     'org-agenda-date-today)
	    ((member (calendar-day-of-week date) org-agenda-weekend-days)
	     'org-agenda-date-weekend)
	    (t 'org-agenda-date))))

;;; Agenda timeline

(defvar org-agenda-only-exact-dates nil) ; dynamically scoped

(defun org-timeline (&optional dotodo)
  "Show a time-sorted view of the entries in the current org file.
Only entries with a time stamp of today or later will be listed.  With
\\[universal-argument] prefix, all unfinished TODO items will also be shown,
under the current date.
If the buffer contains an active region, only check the region for
dates."
  (interactive "P")
  (let* ((dopast t)
	 (org-agenda-show-log-scoped org-agenda-show-log)
	 (entry (buffer-file-name (or (buffer-base-buffer (current-buffer))
				      (current-buffer))))
	 (date (calendar-current-date))
	 (beg (if (org-region-active-p) (region-beginning) (point-min)))
	 (end (if (org-region-active-p) (region-end) (point-max)))
	 (day-numbers (org-get-all-dates
		       beg end 'no-ranges
		       t org-agenda-show-log-scoped ; always include today
		       org-timeline-show-empty-dates))
	 (org-deadline-warning-days 0)
	 (org-agenda-only-exact-dates t)
	 (today (org-today))
	 (past t)
	 args
	 s e rtn d emptyp)
    (setq org-agenda-redo-command
	  (list 'progn
		(list 'org-switch-to-buffer-other-window (current-buffer))
		(list 'org-timeline (list 'quote dotodo))))
    (if (not dopast)
	;; Remove past dates from the list of dates.
	(setq day-numbers (delq nil (mapcar (lambda(x)
					      (if (>= x today) x nil))
					    day-numbers))))
    (org-agenda-prepare (concat "Timeline " (file-name-nondirectory entry)))
    (org-compile-prefix-format 'timeline)
    (org-set-sorting-strategy 'timeline)
    (if org-agenda-show-log-scoped (push :closed args))
    (push :timestamp args)
    (push :deadline args)
    (push :scheduled args)
    (push :sexp args)
    (if dotodo (push :todo args))
    (insert "Timeline of file " entry "\n")
    (add-text-properties (point-min) (point)
			 (list 'face 'org-agenda-structure))
    (org-agenda-mark-header-line (point-min))
    (while (setq d (pop day-numbers))
      (if (and (listp d) (eq (car d) :omitted))
	  (progn
	    (setq s (point))
	    (insert (format "\n[... %d empty days omitted]\n\n" (cdr d)))
	    (put-text-property s (1- (point)) 'face 'org-agenda-structure))
	(if (listp d) (setq d (car d) emptyp t) (setq emptyp nil))
	(if (and (>= d today)
		 dopast
		 past)
	    (progn
	      (setq past nil)
	      (insert (make-string 79 ?-) "\n")))
	(setq date (calendar-gregorian-from-absolute d))
	(setq s (point))
	(setq rtn (and (not emptyp)
		       (apply 'org-agenda-get-day-entries entry
			      date args)))
	(if (or rtn (equal d today) org-timeline-show-empty-dates)
	    (progn
	      (insert
	       (if (stringp org-agenda-format-date)
		   (format-time-string org-agenda-format-date
				       (org-time-from-absolute date))
		 (funcall org-agenda-format-date date))
	       "\n")
	      (put-text-property s (1- (point)) 'face
				 (org-agenda-get-day-face date))
	      (put-text-property s (1- (point)) 'org-date-line t)
	      (put-text-property s (1- (point)) 'org-agenda-date-header t)
	      (if (equal d today)
		  (put-text-property s (1- (point)) 'org-today t))
	      (and rtn (insert (org-agenda-finalize-entries rtn) "\n"))
	      (put-text-property s (1- (point)) 'day d)))))
    (goto-char (point-min))
    (goto-char (or (text-property-any (point-min) (point-max) 'org-today t)
		   (point-min)))
    (add-text-properties (point-min) (point-max) '(org-agenda-type timeline))
    (org-agenda-finalize)
    (setq buffer-read-only t)))

(defun org-get-all-dates (beg end &optional no-ranges force-today inactive empty pre-re)
  "Return a list of all relevant day numbers from BEG to END buffer positions.
If NO-RANGES is non-nil, include only the start and end dates of a range,
not every single day in the range.  If FORCE-TODAY is non-nil, make
sure that TODAY is included in the list.  If INACTIVE is non-nil, also
inactive time stamps (those in square brackets) are included.
When EMPTY is non-nil, also include days without any entries."
  (let ((re (concat
	     (if pre-re pre-re "")
	     (if inactive org-ts-regexp-both org-ts-regexp)))
	dates dates1 date day day1 day2 ts1 ts2 pos)
    (if force-today
	(setq dates (list (org-today))))
    (save-excursion
      (goto-char beg)
      (while (re-search-forward re end t)
	(setq day (time-to-days (org-time-string-to-time
				 (substring (match-string 1) 0 10)
				 (current-buffer) (match-beginning 0))))
	(or (memq day dates) (push day dates)))
      (unless no-ranges
	(goto-char beg)
	(while (re-search-forward org-tr-regexp end t)
	  (setq pos (match-beginning 0))
	  (setq ts1 (substring (match-string 1) 0 10)
		ts2 (substring (match-string 2) 0 10)
		day1 (time-to-days (org-time-string-to-time
				    ts1 (current-buffer) pos))
		day2 (time-to-days (org-time-string-to-time
				    ts2  (current-buffer) pos)))
	  (while (< (setq day1 (1+ day1)) day2)
	    (or (memq day1 dates) (push day1 dates)))))
      (setq dates (sort dates '<))
      (when empty
	(while (setq day (pop dates))
	  (setq day2 (car dates))
	  (push day dates1)
	  (when (and day2 empty)
	    (if (or (eq empty t)
		    (and (numberp empty) (<= (- day2 day) empty)))
		(while (< (setq day (1+ day)) day2)
		  (push (list day) dates1))
	      (push (cons :omitted (- day2 day)) dates1))))
	(setq dates (nreverse dates1)))
      dates)))

;;; Agenda Daily/Weekly

(defvar org-agenda-start-day nil  ; dynamically scoped parameter
  "Start day for the agenda view.
Custom commands can set this variable in the options section.")
(defvar org-starting-day nil) ; local variable in the agenda buffer
(defvar org-arg-loc nil) ; local variable

(defvar org-agenda-entry-types '(:deadline :scheduled :timestamp :sexp)
  "List of types searched for when creating the daily/weekly agenda.
This variable is a list of symbols that controls the types of
items that appear in the daily/weekly agenda.  Allowed symbols in this
list are are

   :timestamp    List items containing a date stamp or date range matching
                 the selected date.  This includes sexp entries in
                 angular brackets.

   :sexp         List entries resulting from plain diary-like sexps.

   :deadline     List deadline due on that date.  When the date is today,
                 also list any deadlines past due, or due within
		 `org-deadline-warning-days'.  `:deadline' must appear before
                 `:scheduled' if the setting of
                 `org-agenda-skip-scheduled-if-deadline-is-shown' is to have
                 any effect.

   :scheduled    List all items which are scheduled for the given date.
		 The diary for *today* also contains items which were
		 scheduled earlier and are not yet marked DONE.

By default, all four types are turned on.

Never set this variable globally using `setq', because then it
will apply to all future agenda commands.  Instead, bind it with
`let' to scope it dynamically into the agenda-constructing
command.  A good way to set it is through options in
`org-agenda-custom-commands'.  For a more flexible (though
somewhat less efficient) way of determining what is included in
the daily/weekly agenda, see `org-agenda-skip-function'.")

(defvar org-agenda-buffer-tmp-name nil)
;;;###autoload
(defun org-agenda-list (&optional arg start-day span)
  "Produce a daily/weekly view from all files in variable `org-agenda-files'.
The view will be for the current day or week, but from the overview buffer
you will be able to go to other days/weeks.

With a numeric prefix argument in an interactive call, the agenda will
span ARG days.  Lisp programs should instead specify SPAN to change
the number of days.  SPAN defaults to `org-agenda-span'.

START-DAY defaults to TODAY, or to the most recent match for the weekday
given in `org-agenda-start-on-weekday'."
  (interactive "P")
  (if org-agenda-overriding-arguments
      (setq arg (car org-agenda-overriding-arguments)
	    start-day (nth 1 org-agenda-overriding-arguments)
	    span (nth 2 org-agenda-overriding-arguments)))
  (if (and (integerp arg) (> arg 0))
      (setq span arg arg nil))
  (catch 'exit
    (setq org-agenda-buffer-name
	  (or org-agenda-buffer-tmp-name
	      (if org-agenda-sticky
		  (cond ((and org-keys (stringp org-match))
			 (format "*Org Agenda(%s:%s)*" org-keys org-match))
			(org-keys
			 (format "*Org Agenda(%s)*" org-keys))
			(t "*Org Agenda(a)*")))
	      org-agenda-buffer-name))
    (org-agenda-prepare "Day/Week")
    (setq start-day (or start-day org-agenda-start-day))
    (if (stringp start-day)
	;; Convert to an absolute day number
	(setq start-day (time-to-days (org-read-date nil t start-day))))
    (org-compile-prefix-format 'agenda)
    (org-set-sorting-strategy 'agenda)
    (let* ((span (org-agenda-ndays-to-span
		  (or span org-agenda-ndays org-agenda-span)))
	   (today (org-today))
	   (sd (or start-day today))
	   (ndays (org-agenda-span-to-ndays span sd))
	   (org-agenda-start-on-weekday
	    (if (eq ndays 7)
		org-agenda-start-on-weekday))
	   (thefiles (org-agenda-files nil 'ifmode))
	   (files thefiles)
	   (start (if (or (null org-agenda-start-on-weekday)
			  (< ndays 7))
		      sd
		    (let* ((nt (calendar-day-of-week
				(calendar-gregorian-from-absolute sd)))
			   (n1 org-agenda-start-on-weekday)
			   (d (- nt n1)))
		      (- sd (+ (if (< d 0) 7 0) d)))))
	   (day-numbers (list start))
	   (day-cnt 0)
	   (inhibit-redisplay (not debug-on-error))
	   (org-agenda-show-log-scoped org-agenda-show-log)
	   s e rtn rtnall file date d start-pos end-pos todayp
	   clocktable-start clocktable-end filter)
      (setq org-agenda-redo-command
	    (list 'org-agenda-list (list 'quote arg) start-day (list 'quote span)))
      (dotimes (n (1- ndays))
	(push (1+ (car day-numbers)) day-numbers))
      (setq day-numbers (nreverse day-numbers))
      (setq clocktable-start (car day-numbers)
	    clocktable-end (1+ (or (org-last day-numbers) 0)))
      (org-set-local 'org-starting-day (car day-numbers))
      (org-set-local 'org-arg-loc arg)
      (org-set-local 'org-agenda-current-span (org-agenda-ndays-to-span span))
      (unless org-agenda-compact-blocks
	(let* ((d1 (car day-numbers))
	       (d2 (org-last day-numbers))
	       (w1 (org-days-to-iso-week d1))
	       (w2 (org-days-to-iso-week d2)))
	  (setq s (point))
	  (if org-agenda-overriding-header
	      (insert (org-add-props (copy-sequence org-agenda-overriding-header)
			  nil 'face 'org-agenda-structure) "\n")
	    (insert (org-agenda-span-name span)
		    "-agenda"
		    (if (< (- d2 d1) 350)
			(if (= w1 w2)
			    (format " (W%02d)" w1)
			  (format " (W%02d-W%02d)" w1 w2))
		      "")
		    ":\n")))
	(add-text-properties s (1- (point)) (list 'face 'org-agenda-structure
						  'org-date-line t))
	(org-agenda-mark-header-line s))
      (while (setq d (pop day-numbers))
	(setq date (calendar-gregorian-from-absolute d)
	      s (point))
	(if (or (setq todayp (= d today))
		(and (not start-pos) (= d sd)))
	    (setq start-pos (point))
	  (if (and start-pos (not end-pos))
	      (setq end-pos (point))))
	(setq files thefiles
	      rtnall nil)
	(while (setq file (pop files))
	  (catch 'nextfile
	    (org-check-agenda-file file)
	    (let ((org-agenda-entry-types org-agenda-entry-types))
	      (unless org-agenda-include-deadlines
		(setq org-agenda-entry-types
		      (delq :deadline org-agenda-entry-types)))
	      (cond
	       ((memq org-agenda-show-log-scoped '(only clockcheck))
		(setq rtn (org-agenda-get-day-entries
			   file date :closed)))
	       (org-agenda-show-log-scoped
		(setq rtn (apply 'org-agenda-get-day-entries
				 file date
				 (append '(:closed) org-agenda-entry-types))))
	       (t
		(setq rtn (apply 'org-agenda-get-day-entries
				 file date
				 org-agenda-entry-types)))))
	    (setq rtnall (append rtnall rtn)))) ;; all entries
	(if org-agenda-include-diary
	    (let ((org-agenda-search-headline-for-time t))
	      (require 'diary-lib)
	      (setq rtn (org-get-entries-from-diary date))
	      (setq rtnall (append rtnall rtn))))
	(if (or rtnall org-agenda-show-all-dates)
	    (progn
	      (setq day-cnt (1+ day-cnt))
	      (insert
	       (if (stringp org-agenda-format-date)
		   (format-time-string org-agenda-format-date
				       (org-time-from-absolute date))
		 (funcall org-agenda-format-date date))
	       "\n")
	      (put-text-property s (1- (point)) 'face
				 (org-agenda-get-day-face date))
	      (put-text-property s (1- (point)) 'org-date-line t)
	      (put-text-property s (1- (point)) 'org-agenda-date-header t)
	      (put-text-property s (1- (point)) 'org-day-cnt day-cnt)
	      (when todayp
		(put-text-property s (1- (point)) 'org-today t))
	      (setq rtnall
		    (org-agenda-add-time-grid-maybe rtnall ndays todayp))
	      (if rtnall (insert ;; all entries
			  (org-agenda-finalize-entries rtnall)
			  "\n"))
	      (put-text-property s (1- (point)) 'day d)
	      (put-text-property s (1- (point)) 'org-day-cnt day-cnt))))
      (when (and org-agenda-clockreport-mode clocktable-start)
	(let ((org-agenda-files (org-agenda-files nil 'ifmode))
	      ;; the above line is to ensure the restricted range!
	      (p (copy-sequence org-agenda-clockreport-parameter-plist))
	      tbl)
	  (setq p (org-plist-delete p :block))
	  (setq p (plist-put p :tstart clocktable-start))
	  (setq p (plist-put p :tend clocktable-end))
	  (setq p (plist-put p :scope 'agenda))
	  (when (and (eq org-agenda-clockreport-mode 'with-filter)
		     (setq filter (or org-agenda-tag-filter-while-redo
				      (get 'org-agenda-tag-filter :preset-filter))))
	    (setq p (plist-put p :tags (mapconcat (lambda (x)
						    (if (string-match "[<>=]" x)
							""
						      x))
						  filter ""))))
	  (setq tbl (apply 'org-clock-get-clocktable p))
	  (insert tbl)))
      (goto-char (point-min))
      (or org-agenda-multi (org-agenda-fit-window-to-buffer))
      (unless (and (pos-visible-in-window-p (point-min))
		   (pos-visible-in-window-p (point-max)))
	(goto-char (1- (point-max)))
	(recenter -1)
	(if (not (pos-visible-in-window-p (or start-pos 1)))
	    (progn
	      (goto-char (or start-pos 1))
	      (recenter 1))))
      (goto-char (or start-pos 1))
      (add-text-properties (point-min) (point-max)
			   `(org-agenda-type agenda
					     org-last-args (,arg ,start-day ,span)
					     org-redo-cmd ,org-agenda-redo-command
					     org-series-cmd ,org-cmd))
      (if (eq org-agenda-show-log-scoped 'clockcheck)
	  (org-agenda-show-clocking-issues))
      (org-agenda-finalize)
      (setq buffer-read-only t)
      (message ""))))

(autoload 'org-agenda-list "org-agenda" "\
Produce a daily/weekly view from all files in variable `org-agenda-files'.
The view will be for the current day or week, but from the overview buffer
you will be able to go to other days/weeks.

With a numeric prefix argument in an interactive call, the agenda will
span ARG days.  Lisp programs should instead specify SPAN to change
the number of days.  SPAN defaults to `org-agenda-span'.

START-DAY defaults to TODAY, or to the most recent match for the weekday
given in `org-agenda-start-on-weekday'.

\(fn &optional ARG START-DAY SPAN)" t nil)

(defun org-agenda-ndays-to-span (n)
  "Return a span symbol for a span of N days, or N if none matches."
  (cond ((symbolp n) n)
	((= n 1) 'day)
	((= n 7) 'week)
	(t n)))

(defun org-agenda-span-to-ndays (span &optional start-day)
  "Return ndays from SPAN, possibly starting at START-DAY."
  (cond ((numberp span) span)
	((eq span 'day) 1)
	((eq span 'week) 7)
	((eq span 'month)
	 (let ((date (calendar-gregorian-from-absolute start-day)))
	   (calendar-last-day-of-month (car date) (caddr date))))
	((eq span 'year)
	 (let ((date (calendar-gregorian-from-absolute start-day)))
	   (if (calendar-leap-year-p (caddr date)) 366 365)))))

(defun org-agenda-span-name (span)
  "Return a SPAN name."
  (if (null span)
      ""
    (if (symbolp span)
	(capitalize (symbol-name span))
      (format "%d days" span))))

;;; Agenda word search

(defvar org-agenda-search-history nil)

(defvar org-search-syntax-table nil
  "Special syntax table for org-mode search.
In this table, we have single quotes not as word constituents, to
that when \"+Ameli\" is searched as a work, it will also match \"Ameli's\"")

(defvar org-mode-syntax-table) ; From org.el
(defun org-search-syntax-table ()
  (unless org-search-syntax-table
    (setq org-search-syntax-table (copy-syntax-table org-mode-syntax-table))
    (modify-syntax-entry ?' "." org-search-syntax-table)
    (modify-syntax-entry ?` "." org-search-syntax-table))
  org-search-syntax-table)

(defvar org-agenda-last-search-view-search-was-boolean nil)

;;;###autoload
(defun org-search-view (&optional todo-only string edit-at)
  "Show all entries that contain a phrase or words or regular expressions.

With optional prefix argument TODO-ONLY, only consider entries that are
TODO entries.  The argument STRING can be used to pass a default search
string into this function.  If EDIT-AT is non-nil, it means that the
user should get a chance to edit this string, with cursor at position
EDIT-AT.

The search string can be viewed either as a phrase that should be found as
is, or it can be broken into a number of snippets, each of which must match
in a Boolean way to select an entry.  The default depends on the variable
`org-agenda-search-view-always-boolean'.
Even if this is turned off (the default) you can always switch to
Boolean search dynamically by preceding the first word with  \"+\" or \"-\".

The default is a direct search of the whole phrase, where each space in
the search string can expand to an arbitrary amount of whitespace,
including newlines.

If using a Boolean search, the search string is split on whitespace and
each snippet is searched separately, with logical AND to select an entry.
Words prefixed with a minus must *not* occur in the entry.  Words without
a prefix or prefixed with a plus must occur in the entry.  Matching is
case-insensitive.  Words are enclosed by word delimiters (i.e. they must
match whole words, not parts of a word) if
`org-agenda-search-view-force-full-words' is set (default is nil).

Boolean search snippets enclosed by curly braces are interpreted as
regular expressions that must or (when preceded with \"-\") must not
match in the entry.  Snippets enclosed into double quotes will be taken
as a whole, to include whitespace.

- If the search string starts with an asterisk, search only in headlines.
- If (possibly after the leading star) the search string starts with an
  exclamation mark, this also means to look at TODO entries only, an effect
  that can also be achieved with a prefix argument.
- If (possibly after star and exclamation mark) the search string starts
  with a colon, this will mean that the (non-regexp) snippets of the
  Boolean search must match as full words.

This command searches the agenda files, and in addition the files listed
in `org-agenda-text-search-extra-files'."
  (interactive "P")
  (if org-agenda-overriding-arguments
      (setq todo-only (car org-agenda-overriding-arguments)
	    string (nth 1 org-agenda-overriding-arguments)
	    edit-at (nth 2 org-agenda-overriding-arguments)))
  (let* ((props (list 'face nil
		      'done-face 'org-agenda-done
		      'org-not-done-regexp org-not-done-regexp
		      'org-todo-regexp org-todo-regexp
		      'org-complex-heading-regexp org-complex-heading-regexp
		      'mouse-face 'highlight
		      'help-echo (format "mouse-2 or RET jump to location")))
	 (full-words org-agenda-search-view-force-full-words)
	 (org-agenda-text-search-extra-files org-agenda-text-search-extra-files)
<<<<<<< HEAD
	 regexp rtn rtnall files file pos
	 marker category category-pos level tags c neg re boolean
=======
	 regexp rtn rtnall files file pos inherited-tags
	 marker category category-pos tags c neg re boolean
>>>>>>> 3c4df588
	 ee txt beg end words regexps+ regexps- hdl-only buffer beg1 str)
    (unless (and (not edit-at)
		 (stringp string)
		 (string-match "\\S-" string))
      (setq string (read-string
		    (if org-agenda-search-view-always-boolean
			"[+-]Word/{Regexp} ...: "
		      "Phrase or [+-]Word/{Regexp} ...: ")
		    (cond
		     ((integerp edit-at) (cons string edit-at))
		     (edit-at string))
		    'org-agenda-search-history)))
    (catch 'exit
      (if org-agenda-sticky
	  (setq org-agenda-buffer-name
		(if (stringp string)
		    (format "*Org Agenda(%s:%s)*"
			    (or org-keys (or (and todo-only "S") "s")) string)
		  (format "*Org Agenda(%s)*" (or (and todo-only "S") "s")))))
      (org-agenda-prepare "SEARCH")
      (org-compile-prefix-format 'search)
      (org-set-sorting-strategy 'search)
      (setq org-agenda-redo-command
	    (list 'org-search-view (if todo-only t nil)
		  (list 'if 'current-prefix-arg nil string)))
      (setq org-agenda-query-string string)
      (if (equal (string-to-char string) ?*)
	  (setq hdl-only t
		words (substring string 1))
	(setq words string))
      (when (equal (string-to-char words) ?!)
	(setq todo-only t
	      words (substring words 1)))
      (when (equal (string-to-char words) ?:)
	(setq full-words t
	      words (substring words 1)))
      (if (or org-agenda-search-view-always-boolean
	      (member (string-to-char words) '(?- ?+ ?\{)))
	  (setq boolean t))
      (setq words (org-split-string words))
      (let (www w)
	(while (setq w (pop words))
	  (while (and (string-match "\\\\\\'" w) words)
	    (setq w (concat (substring w 0 -1) " " (pop words))))
	  (push w www))
	(setq words (nreverse www) www nil)
	(while (setq w (pop words))
	  (when (and (string-match "\\`[-+]?{" w)
		     (not (string-match "}\\'" w)))
	    (while (and words (not (string-match "}\\'" (car words))))
	      (setq w (concat w " " (pop words))))
	    (setq w (concat w " " (pop words))))
	  (push w www))
	(setq words (nreverse www)))
      (setq org-agenda-last-search-view-search-was-boolean boolean)
      (when boolean
	(let (wds w)
	  (while (setq w (pop words))
	    (if (or (equal (substring w 0 1) "\"")
		    (and (> (length w) 1)
			 (member (substring w 0 1) '("+" "-"))
			 (equal (substring w 1 2) "\"")))
		(while (and words (not (equal (substring w -1) "\"")))
		  (setq w (concat w " " (pop words)))))
	    (and (string-match "\\`\\([-+]?\\)\"" w)
		 (setq w (replace-match "\\1" nil nil w)))
	    (and (equal (substring w -1) "\"") (setq w (substring w 0 -1)))
	    (push w wds))
	  (setq words (nreverse wds))))
      (if boolean
	  (mapc (lambda (w)
		  (setq c (string-to-char w))
		  (if (equal c ?-)
		      (setq neg t w (substring w 1))
		    (if (equal c ?+)
			(setq neg nil w (substring w 1))
		      (setq neg nil)))
		  (if (string-match "\\`{.*}\\'" w)
		      (setq re (substring w 1 -1))
		    (if full-words
			(setq re (concat "\\<" (regexp-quote (downcase w)) "\\>"))
		      (setq re (regexp-quote (downcase w)))))
		  (if neg (push re regexps-) (push re regexps+)))
		words)
	(push (mapconcat (lambda (w) (regexp-quote w)) words "\\s-+")
	      regexps+))
      (setq regexps+ (sort regexps+ (lambda (a b) (> (length a) (length b)))))
      (if (not regexps+)
	  (setq regexp org-outline-regexp-bol)
	(setq regexp (pop regexps+))
	(if hdl-only (setq regexp (concat org-outline-regexp-bol ".*?"
					  regexp))))
      (setq files (org-agenda-files nil 'ifmode))
      (when (eq (car org-agenda-text-search-extra-files) 'agenda-archives)
	(pop org-agenda-text-search-extra-files)
	(setq files (org-add-archive-files files)))
      (setq files (append files org-agenda-text-search-extra-files)
	    rtnall nil)
      (while (setq file (pop files))
	(setq ee nil)
	(catch 'nextfile
	  (org-check-agenda-file file)
	  (setq buffer (if (file-exists-p file)
			   (org-get-agenda-file-buffer file)
			 (error "No such file %s" file)))
	  (if (not buffer)
	      ;; If file does not exist, make sure an error message is sent
	      (setq rtn (list (format "ORG-AGENDA-ERROR: No such org-file %s"
				      file))))
	  (with-current-buffer buffer
	    (with-syntax-table (org-search-syntax-table)
	      (unless (derived-mode-p 'org-mode)
		(error "Agenda file %s is not in `org-mode'" file))
	      (let ((case-fold-search t))
		(save-excursion
		  (save-restriction
		    (if org-agenda-restrict
			(narrow-to-region org-agenda-restrict-begin
					  org-agenda-restrict-end)
		      (widen))
		    (goto-char (point-min))
		    (unless (or (org-at-heading-p)
				(outline-next-heading))
		      (throw 'nextfile t))
		    (goto-char (max (point-min) (1- (point))))
		    (while (re-search-forward regexp nil t)
		      (org-back-to-heading t)
		      (while (and org-agenda-search-view-max-outline-level
				  (> (org-reduced-level (org-outline-level))
				     org-agenda-search-view-max-outline-level)
				  (forward-line -1)
				  (outline-back-to-heading t)))
		      (skip-chars-forward "* ")
		      (setq beg (point-at-bol)
			    beg1 (point)
			    end (progn
				  (outline-next-heading)
				  (while (and org-agenda-search-view-max-outline-level
					      (> (org-reduced-level (org-outline-level))
						 org-agenda-search-view-max-outline-level)
					      (forward-line 1)
					      (outline-next-heading)))
				  (point)))

		      (catch :skip
			(goto-char beg)
			(org-agenda-skip)
			(setq str (buffer-substring-no-properties
				   (point-at-bol)
				   (if hdl-only (point-at-eol) end)))
			(mapc (lambda (wr) (when (string-match wr str)
					     (goto-char (1- end))
					     (throw :skip t)))
			      regexps-)
			(mapc (lambda (wr) (unless (string-match wr str)
					     (goto-char (1- end))
					     (throw :skip t)))
			      (if todo-only
				  (cons (concat "^\*+[ \t]+" org-not-done-regexp)
					regexps+)
				regexps+))
			(goto-char beg)
			(setq marker (org-agenda-new-marker (point))
			      category (org-get-category)
			      level (make-string (org-reduced-level (org-outline-level)) ? )
			      category-pos (get-text-property (point) 'org-category-position)
			      inherited-tags
			      (or (eq org-agenda-show-inherited-tags 'always)
				  (memq 'todo org-agenda-show-inherited-tags)
				  (and (eq org-agenda-show-inherited-tags t)
				       (or (eq org-agenda-use-tag-inheritance t)
					   (memq 'todo org-agenda-use-tag-inheritance))))
			      tags (org-get-tags-at nil (not inherited-tags))
			      txt (org-agenda-format-item
				   ""
				   (buffer-substring-no-properties
				    beg1 (point-at-eol))
				   level category tags t))
			(org-add-props txt props
			  'org-marker marker 'org-hd-marker marker
			  'org-todo-regexp org-todo-regexp
			  'level level
			  'org-complex-heading-regexp org-complex-heading-regexp
			  'priority 1000 'org-category category
			  'org-category-position category-pos
			  'type "search")
			(push txt ee)
			(goto-char (1- end))))))))))
	(setq rtn (nreverse ee))
	(setq rtnall (append rtnall rtn)))
      (if org-agenda-overriding-header
	  (insert (org-add-props (copy-sequence org-agenda-overriding-header)
		      nil 'face 'org-agenda-structure) "\n")
	(insert "Search words: ")
	(add-text-properties (point-min) (1- (point))
			     (list 'face 'org-agenda-structure))
	(setq pos (point))
	(insert string "\n")
	(add-text-properties pos (1- (point)) (list 'face 'org-warning))
	(setq pos (point))
	(unless org-agenda-multi
	  (insert "Press `[', `]' to add/sub word, `{', `}' to add/sub regexp, `C-u r' to edit\n")
	  (add-text-properties pos (1- (point))
			       (list 'face 'org-agenda-structure))))
      (org-agenda-mark-header-line (point-min))
      (when rtnall
	(insert (org-agenda-finalize-entries rtnall) "\n"))
      (goto-char (point-min))
      (or org-agenda-multi (org-agenda-fit-window-to-buffer))
      (add-text-properties (point-min) (point-max)
			   `(org-agenda-type search
					     org-last-args (,todo-only ,string ,edit-at)
					     org-redo-cmd ,org-agenda-redo-command
					     org-series-cmd ,org-cmd))
      (org-agenda-finalize)
      (setq buffer-read-only t))))

(autoload 'org-search-view "org-agenda" "\
Show all entries that contain a phrase or words or regular expressions.

With optional prefix argument TODO-ONLY, only consider entries that are
TODO entries.  The argument STRING can be used to pass a default search
string into this function.  If EDIT-AT is non-nil, it means that the
user should get a chance to edit this string, with cursor at position
EDIT-AT.

The search string can be viewed either as a phrase that should be found as
is, or it can be broken into a number of snippets, each of which must match
in a Boolean way to select an entry.  The default depends on the variable
`org-agenda-search-view-always-boolean'.
Even if this is turned off (the default) you can always switch to
Boolean search dynamically by preceding the first word with  \"+\" or \"-\".

The default is a direct search of the whole phrase, where each space in
the search string can expand to an arbitrary amount of whitespace,
including newlines.

If using a Boolean search, the search string is split on whitespace and
each snippet is searched separately, with logical AND to select an entry.
Words prefixed with a minus must *not* occur in the entry.  Words without
a prefix or prefixed with a plus must occur in the entry.  Matching is
case-insensitive.  Words are enclosed by word delimiters (i.e. they must
match whole words, not parts of a word) if
`org-agenda-search-view-force-full-words' is set (default is nil).

Boolean search snippets enclosed by curly braces are interpreted as
regular expressions that must or (when preceded with \"-\") must not
match in the entry.  Snippets enclosed into double quotes will be taken
as a whole, to include whitespace.

- If the search string starts with an asterisk, search only in headlines.
- If (possibly after the leading star) the search string starts with an
  exclamation mark, this also means to look at TODO entries only, an effect
  that can also be achieved with a prefix argument.
- If (possibly after star and exclamation mark) the search string starts
  with a colon, this will mean that the (non-regexp) snippets of the
  Boolean search must match as full words.

This command searches the agenda files, and in addition the files listed
in `org-agenda-text-search-extra-files'.

\(fn &optional TODO-ONLY STRING EDIT-AT)" t nil)

;;; Agenda TODO list

(defun org-agenda-propertize-selected-todo-keywords (keywords)
  "Use `org-todo-keyword-faces' for the selected todo KEYWORDS."
  (concat
   (if (or (equal keywords "ALL") (not keywords))
       (propertize "ALL" 'face 'warning)
     (mapconcat
      (lambda (kw)
        (propertize kw 'face (org-get-todo-face kw)))
      (org-split-string keywords "|")
      "|"))
   "\n"))

(defvar org-select-this-todo-keyword nil)
(defvar org-last-arg nil)

;;;###autoload
(defun org-todo-list (&optional arg)
  "Show all (not done) TODO entries from all agenda file in a single list.
The prefix arg can be used to select a specific TODO keyword and limit
the list to these.  When using \\[universal-argument], you will be prompted
for a keyword.  A numeric prefix directly selects the Nth keyword in
`org-todo-keywords-1'."
  (interactive "P")
  (if org-agenda-overriding-arguments
      (setq arg org-agenda-overriding-arguments))
  (if (and (stringp arg) (not (string-match "\\S-" arg))) (setq arg nil))
  (let* ((today (org-today))
	 (date (calendar-gregorian-from-absolute today))
	 (kwds org-todo-keywords-for-agenda)
	 (completion-ignore-case t)
	 (org-select-this-todo-keyword
	  (if (stringp arg) arg
	    (and arg (integerp arg) (> arg 0)
                 (nth (1- arg) kwds))))
	 rtn rtnall files file pos)
    (when (equal arg '(4))
      (setq org-select-this-todo-keyword
	    (org-icompleting-read "Keyword (or KWD1|K2D2|...): "
				  (mapcar 'list kwds) nil nil)))
    (and (equal 0 arg) (setq org-select-this-todo-keyword nil))
    (catch 'exit
      (if org-agenda-sticky
	  (setq org-agenda-buffer-name
		(if (stringp org-select-this-todo-keyword)
		    (format "*Org Agenda(%s:%s)*" (or org-keys "t")
			    org-select-this-todo-keyword)
		  (format "*Org Agenda(%s)*" (or org-keys "t")))))
      (org-agenda-prepare "TODO")
      (org-compile-prefix-format 'todo)
      (org-set-sorting-strategy 'todo)
      (setq org-agenda-redo-command
	    `(org-todo-list (or (and (numberp current-prefix-arg)
				     current-prefix-arg)
				,org-select-this-todo-keyword
				current-prefix-arg ,arg)))
      (setq files (org-agenda-files nil 'ifmode)
	    rtnall nil)
      (while (setq file (pop files))
	(catch 'nextfile
	  (org-check-agenda-file file)
	  (setq rtn (org-agenda-get-day-entries file date :todo))
	  (setq rtnall (append rtnall rtn))))
      (if org-agenda-overriding-header
	  (insert (org-add-props (copy-sequence org-agenda-overriding-header)
		      nil 'face 'org-agenda-structure) "\n")
	(insert "Global list of TODO items of type: ")
	(add-text-properties (point-min) (1- (point))
			     (list 'face 'org-agenda-structure
				   'short-heading
				   (concat "ToDo: "
					   (or org-select-this-todo-keyword "ALL"))))
	(org-agenda-mark-header-line (point-min))
	(insert (org-agenda-propertize-selected-todo-keywords
		 org-select-this-todo-keyword))
	(setq pos (point))
	(unless org-agenda-multi
	  (insert "Available with `N r': (0)[ALL]")
	  (let ((n 0) s)
	    (mapc (lambda (x)
		    (setq s (format "(%d)%s" (setq n (1+ n)) x))
		    (if (> (+ (current-column) (string-width s) 1) (frame-width))
			(insert "\n                     "))
		    (insert " " s))
		  kwds))
	  (insert "\n"))
	(add-text-properties pos (1- (point)) (list 'face 'org-agenda-structure)))
      (org-agenda-mark-header-line (point-min))
      (when rtnall
	(insert (org-agenda-finalize-entries rtnall) "\n"))
      (goto-char (point-min))
      (or org-agenda-multi (org-agenda-fit-window-to-buffer))
      (add-text-properties (point-min) (point-max)
			   `(org-agenda-type todo
					     org-last-args ,arg
					     org-redo-cmd ,org-agenda-redo-command
					     org-series-cmd ,org-cmd))
      (org-agenda-finalize)
      (setq buffer-read-only t))))

(autoload 'org-todo-list "org-agenda" "\
Show all (not done) TODO entries from all agenda file in a single list.
The prefix arg can be used to select a specific TODO keyword and limit
the list to these.  When using \\[universal-argument], you will be prompted
for a keyword.  A numeric prefix directly selects the Nth keyword in
`org-todo-keywords-1'.

\(fn &optional ARG)" t nil)

;;; Agenda tags match

;;;###autoload
(defun org-tags-view (&optional todo-only match)
  "Show all headlines for all `org-agenda-files' matching a TAGS criterion.
The prefix arg TODO-ONLY limits the search to TODO entries."
  (interactive "P")
  (if org-agenda-overriding-arguments
      (setq todo-only (car org-agenda-overriding-arguments)
	    match (nth 1 org-agenda-overriding-arguments)))
  (let* ((org-tags-match-list-sublevels
	  org-tags-match-list-sublevels)
	 (completion-ignore-case t)
	 rtn rtnall files file pos matcher
	 buffer)
    (when (and (stringp match) (not (string-match "\\S-" match)))
      (setq match nil))
    (setq matcher (org-make-tags-matcher match)
	  match (car matcher) matcher (cdr matcher))
    (catch 'exit
      (if org-agenda-sticky
	  (setq org-agenda-buffer-name
		(if (stringp match)
		    (format "*Org Agenda(%s:%s)*"
			    (or org-keys (or (and todo-only "M") "m")) match)
		  (format "*Org Agenda(%s)*" (or (and todo-only "M") "m")))))
      (org-agenda-prepare (concat "TAGS " match))
      (org-compile-prefix-format 'tags)
      (org-set-sorting-strategy 'tags)
      (setq org-agenda-query-string match)
      (setq org-agenda-redo-command
      	    (list 'org-tags-view `(quote ,todo-only)
      		  (list 'if 'current-prefix-arg nil `(quote ,org-agenda-query-string))))
      (setq files (org-agenda-files nil 'ifmode)
	    rtnall nil)
      (while (setq file (pop files))
	(catch 'nextfile
	  (org-check-agenda-file file)
	  (setq buffer (if (file-exists-p file)
			   (org-get-agenda-file-buffer file)
			 (error "No such file %s" file)))
	  (if (not buffer)
	      ;; If file does not exist, error message to agenda
	      (setq rtn (list
			 (format "ORG-AGENDA-ERROR: No such org-file %s" file))
		    rtnall (append rtnall rtn))
	    (with-current-buffer buffer
	      (unless (derived-mode-p 'org-mode)
		(error "Agenda file %s is not in `org-mode'" file))
	      (save-excursion
		(save-restriction
		  (if org-agenda-restrict
		      (narrow-to-region org-agenda-restrict-begin
					org-agenda-restrict-end)
		    (widen))
		  (setq rtn (org-scan-tags 'agenda matcher todo-only))
		  (setq rtnall (append rtnall rtn))))))))
      (if org-agenda-overriding-header
	  (insert (org-add-props (copy-sequence org-agenda-overriding-header)
		      nil 'face 'org-agenda-structure) "\n")
	(insert "Headlines with TAGS match: ")
	(add-text-properties (point-min) (1- (point))
			     (list 'face 'org-agenda-structure
				   'short-heading
				   (concat "Match: " match)))
	(setq pos (point))
	(insert match "\n")
	(add-text-properties pos (1- (point)) (list 'face 'org-warning))
	(setq pos (point))
	(unless org-agenda-multi
	  (insert "Press `C-u r' to search again with new search string\n"))
	(add-text-properties pos (1- (point)) (list 'face 'org-agenda-structure)))
      (org-agenda-mark-header-line (point-min))
      (when rtnall
	(insert (org-agenda-finalize-entries rtnall) "\n"))
      (goto-char (point-min))
      (or org-agenda-multi (org-agenda-fit-window-to-buffer))
      (add-text-properties (point-min) (point-max)
			   `(org-agenda-type tags
					     org-last-args (,todo-only ,match)
					     org-redo-cmd ,org-agenda-redo-command
					     org-series-cmd ,org-cmd))
      (org-agenda-finalize)
      (setq buffer-read-only t))))

(autoload 'org-tags-view "org-agenda" "\
Show all headlines for all `org-agenda-files' matching a TAGS criterion.
The prefix arg TODO-ONLY limits the search to TODO entries.

\(fn &optional TODO-ONLY MATCH)" t nil)

;;; Agenda Finding stuck projects

(defvar org-agenda-skip-regexp nil
  "Regular expression used in skipping subtrees for the agenda.
This is basically a temporary global variable that can be set and then
used by user-defined selections using `org-agenda-skip-function'.")

(defvar org-agenda-overriding-header nil
  "When set during agenda, todo and tags searches it replaces the header.
This variable should not be set directly, but custom commands can bind it
in the options section.")

(defun org-agenda-skip-entry-when-regexp-matches ()
  "Check if the current entry contains match for `org-agenda-skip-regexp'.
If yes, it returns the end position of this entry, causing agenda commands
to skip the entry but continuing the search in the subtree.  This is a
function that can be put into `org-agenda-skip-function' for the duration
of a command."
  (let ((end (save-excursion (org-end-of-subtree t)))
	skip)
    (save-excursion
      (setq skip (re-search-forward org-agenda-skip-regexp end t)))
    (and skip end)))

(defun org-agenda-skip-subtree-when-regexp-matches ()
  "Check if the current subtree contains match for `org-agenda-skip-regexp'.
If yes, it returns the end position of this tree, causing agenda commands
to skip this subtree.  This is a function that can be put into
`org-agenda-skip-function' for the duration of a command."
  (let ((end (save-excursion (org-end-of-subtree t)))
	skip)
    (save-excursion
      (setq skip (re-search-forward org-agenda-skip-regexp end t)))
    (and skip end)))

(defun org-agenda-skip-entry-when-regexp-matches-in-subtree ()
  "Check if the current subtree contains match for `org-agenda-skip-regexp'.
If yes, it returns the end position of the current entry (NOT the tree),
causing agenda commands to skip the entry but continuing the search in
the subtree.  This is a function that can be put into
`org-agenda-skip-function' for the duration of a command.  An important
use of this function is for the stuck project list."
  (let ((end (save-excursion (org-end-of-subtree t)))
	(entry-end (save-excursion (outline-next-heading) (1- (point))))
	skip)
    (save-excursion
      (setq skip (re-search-forward org-agenda-skip-regexp end t)))
    (and skip entry-end)))

(defun org-agenda-skip-entry-if (&rest conditions)
  "Skip entry if any of CONDITIONS is true.
See `org-agenda-skip-if' for details."
  (org-agenda-skip-if nil conditions))

(defun org-agenda-skip-subtree-if (&rest conditions)
  "Skip entry if any of CONDITIONS is true.
See `org-agenda-skip-if' for details."
  (org-agenda-skip-if t conditions))

(defun org-agenda-skip-if (subtree conditions)
  "Checks current entity for CONDITIONS.
If SUBTREE is non-nil, the entire subtree is checked.  Otherwise, only
the entry (i.e. the text before the next heading) is checked.

CONDITIONS is a list of symbols, boolean OR is used to combine the results
from different tests.  Valid conditions are:

scheduled     Check if there is a scheduled cookie
notscheduled  Check if there is no scheduled cookie
deadline      Check if there is a deadline
notdeadline   Check if there is no deadline
timestamp     Check if there is a timestamp (also deadline or scheduled)
nottimestamp  Check if there is no timestamp (also deadline or scheduled)
regexp        Check if regexp matches
notregexp     Check if regexp does not match.
todo          Check if TODO keyword matches
nottodo       Check if TODO keyword does not match

The regexp is taken from the conditions list, it must come right after
the `regexp' or `notregexp' element.

`todo' and `nottodo' accept as an argument a list of todo
keywords, which may include \"*\" to match any todo keyword.

    (org-agenda-skip-entry-if 'todo '(\"TODO\" \"WAITING\"))

would skip all entries with \"TODO\" or \"WAITING\" keywords.

Instead of a list, a keyword class may be given.  For example:

    (org-agenda-skip-entry-if 'nottodo 'done)

would skip entries that haven't been marked with any of \"DONE\"
keywords.  Possible classes are: `todo', `done', `any'.

If any of these conditions is met, this function returns the end point of
the entity, causing the search to continue from there.  This is a function
that can be put into `org-agenda-skip-function' for the duration of a command."
  (let (beg end m)
    (org-back-to-heading t)
    (setq beg (point)
	  end (if subtree
		  (progn (org-end-of-subtree t) (point))
		(progn (outline-next-heading) (1- (point)))))
    (goto-char beg)
    (and
     (or
      (and (memq 'scheduled conditions)
	   (re-search-forward org-scheduled-time-regexp end t))
      (and (memq 'notscheduled conditions)
	   (not (re-search-forward org-scheduled-time-regexp end t)))
      (and (memq 'deadline conditions)
	   (re-search-forward org-deadline-time-regexp end t))
      (and (memq 'notdeadline conditions)
	   (not (re-search-forward org-deadline-time-regexp end t)))
      (and (memq 'timestamp conditions)
	   (re-search-forward org-ts-regexp end t))
      (and (memq 'nottimestamp conditions)
	   (not (re-search-forward org-ts-regexp end t)))
      (and (setq m (memq 'regexp conditions))
	   (stringp (nth 1 m))
	   (re-search-forward (nth 1 m) end t))
      (and (setq m (memq 'notregexp conditions))
	   (stringp (nth 1 m))
	   (not (re-search-forward (nth 1 m) end t)))
      (and (or
	    (setq m (memq 'nottodo conditions))
	    (setq m (memq 'todo-unblocked conditions))
	    (setq m (memq 'nottodo-unblocked conditions))
	    (setq m (memq 'todo conditions)))
	   (org-agenda-skip-if-todo m end)))
     end)))

(defun org-agenda-skip-if-todo (args end)
  "Helper function for `org-agenda-skip-if', do not use it directly.
ARGS is a list with first element either `todo', `nottodo',
`todo-unblocked' or `nottodo-unblocked'.  The remainder is either
a list of TODO keywords, or a state symbol `todo' or `done' or
`any'."
  (let ((kw (car args))
	(arg (cadr args))
	todo-wds todo-re)
    (setq todo-wds
	  (org-uniquify
	   (cond
	    ((listp arg)   ;; list of keywords
	     (if (member "*" arg)
		 (mapcar 'substring-no-properties org-todo-keywords-1)
	       arg))
	    ((symbolp arg) ;; keyword class name
	     (cond
	      ((eq arg 'todo)
	       (org-delete-all org-done-keywords
			       (mapcar 'substring-no-properties
				       org-todo-keywords-1)))
	      ((eq arg 'done) org-done-keywords)
	      ((eq arg 'any)
	       (mapcar 'substring-no-properties org-todo-keywords-1)))))))
    (setq todo-re
	  (concat "^\\*+[ \t]+\\<\\("
		  (mapconcat 'identity todo-wds  "\\|")
		  "\\)\\>"))
    (cond
     ((eq kw 'todo) (re-search-forward todo-re end t))
     ((eq kw 'nottodo) (not (re-search-forward todo-re end t)))
     ((eq kw 'todo-unblocked)
      (catch 'unblocked
	(while (re-search-forward todo-re end t)
	  (or (org-entry-blocked-p) (throw 'unblocked t)))
	nil))
     ((eq kw 'nottodo-unblocked)
      (catch 'unblocked
	(while (re-search-forward todo-re end t)
	  (or (org-entry-blocked-p) (throw 'unblocked nil)))
	t))
     )))

;;;###autoload
(defun org-agenda-list-stuck-projects (&rest ignore)
  "Create agenda view for projects that are stuck.
Stuck projects are project that have no next actions.  For the definitions
of what a project is and how to check if it stuck, customize the variable
`org-stuck-projects'."
  (interactive)
  (let* ((org-agenda-skip-function
	  'org-agenda-skip-entry-when-regexp-matches-in-subtree)
	 ;; We could have used org-agenda-skip-if here.
	 (org-agenda-overriding-header
	  (or org-agenda-overriding-header "List of stuck projects: "))
	 (matcher (nth 0 org-stuck-projects))
	 (todo (nth 1 org-stuck-projects))
	 (todo-wds (if (member "*" todo)
		       (progn
			 (org-agenda-prepare-buffers (org-agenda-files
						      nil 'ifmode))
			 (org-delete-all
			  org-done-keywords-for-agenda
			  (copy-sequence org-todo-keywords-for-agenda)))
		     todo))
	 (todo-re (concat "^\\*+[ \t]+\\("
			  (mapconcat 'identity todo-wds "\\|")
			  "\\)\\>"))
	 (tags (nth 2 org-stuck-projects))
	 (tags-re (if (member "*" tags)
		      (concat org-outline-regexp-bol
			      (org-re ".*:[[:alnum:]_@#%]+:[ \t]*$"))
		    (if tags
			(concat org-outline-regexp-bol
				".*:\\("
				(mapconcat 'identity tags "\\|")
				(org-re "\\):[[:alnum:]_@#%:]*[ \t]*$")))))
	 (gen-re (nth 3 org-stuck-projects))
	 (re-list
	  (delq nil
		(list
		 (if todo todo-re)
		 (if tags tags-re)
		 (and gen-re (stringp gen-re) (string-match "\\S-" gen-re)
		      gen-re)))))
    (setq org-agenda-skip-regexp
	  (if re-list
	      (mapconcat 'identity re-list "\\|")
	    (error "No information how to identify unstuck projects")))
    (org-tags-view nil matcher)
    (with-current-buffer org-agenda-buffer-name
      (setq org-agenda-redo-command
	    `(org-agenda-list-stuck-projects ,current-prefix-arg)))))

(autoload 'org-agenda-list-stuck-projects "org-agenda" "\
Create agenda view for projects that are stuck.
Stuck projects are project that have no next actions.  For the definitions
of what a project is and how to check if it stuck, customize the variable
`org-stuck-projects'.

\(fn &rest IGNORE)" t nil)

;;; Diary integration

(defvar org-disable-agenda-to-diary nil)          ;Dynamically-scoped param.
(defvar diary-list-entries-hook)
(defvar diary-time-regexp)
(defun org-get-entries-from-diary (date)
  "Get the (Emacs Calendar) diary entries for DATE."
  (require 'diary-lib)
  (let* ((diary-fancy-buffer "*temporary-fancy-diary-buffer*")
	 (diary-display-hook '(fancy-diary-display))
	 (diary-display-function 'fancy-diary-display)
	 (pop-up-frames nil)
	 (diary-list-entries-hook
	  (cons 'org-diary-default-entry diary-list-entries-hook))
	 (diary-file-name-prefix nil) ; turn this feature off
	 (diary-modify-entry-list-string-function 'org-modify-diary-entry-string)
	 entries
	 (org-disable-agenda-to-diary t))
    (save-excursion
      (save-window-excursion
	(funcall (if (fboundp 'diary-list-entries)
		     'diary-list-entries 'list-diary-entries)
		 date 1)))
    (if (not (get-buffer diary-fancy-buffer))
	(setq entries nil)
      (with-current-buffer diary-fancy-buffer
	(setq buffer-read-only nil)
	(if (zerop (buffer-size))
	    ;; No entries
	    (setq entries nil)
	  ;; Omit the date and other unnecessary stuff
	  (org-agenda-cleanup-fancy-diary)
	  ;; Add prefix to each line and extend the text properties
	  (if (zerop (buffer-size))
	      (setq entries nil)
	    (setq entries (buffer-substring (point-min) (- (point-max) 1)))
	    (setq entries
		  (with-temp-buffer
		    (insert entries) (goto-char (point-min))
		    (while (re-search-forward "\n[ \t]+\\(.+\\)$" nil t)
		      (unless (save-match-data (string-match diary-time-regexp (match-string 1)))
			(replace-match (concat "; " (match-string 1)))))
		    (buffer-string)))))
	(set-buffer-modified-p nil)
	(kill-buffer diary-fancy-buffer)))
    (when entries
      (setq entries (org-split-string entries "\n"))
      (setq entries
	    (mapcar
	     (lambda (x)
	       (setq x (org-agenda-format-item "" x nil "Diary" nil 'time))
	       ;; Extend the text properties to the beginning of the line
	       (org-add-props x (text-properties-at (1- (length x)) x)
		 'type "diary" 'date date 'face 'org-agenda-diary))
	     entries)))))

(defvar org-agenda-cleanup-fancy-diary-hook nil
  "Hook run when the fancy diary buffer is cleaned up.")

(defun org-agenda-cleanup-fancy-diary ()
  "Remove unwanted stuff in buffer created by `fancy-diary-display'.
This gets rid of the date, the underline under the date, and
the dummy entry installed by `org-mode' to ensure non-empty diary for each
date.  It also removes lines that contain only whitespace."
  (goto-char (point-min))
  (if (looking-at ".*?:[ \t]*")
      (progn
	(replace-match "")
	(re-search-forward "\n=+$" nil t)
	(replace-match "")
	(while (re-search-backward "^ +\n?" nil t) (replace-match "")))
    (re-search-forward "\n=+$" nil t)
    (delete-region (point-min) (min (point-max) (1+ (match-end 0)))))
  (goto-char (point-min))
  (while (re-search-forward "^ +\n" nil t)
    (replace-match ""))
  (goto-char (point-min))
  (if (re-search-forward "^Org-mode dummy\n?" nil t)
      (replace-match ""))
  (run-hooks 'org-agenda-cleanup-fancy-diary-hook))

;; Make sure entries from the diary have the right text properties.
(eval-after-load "diary-lib"
  '(if (boundp 'diary-modify-entry-list-string-function)
       ;; We can rely on the hook, nothing to do
       nil
     ;; Hook not available, must use advice to make this work
     (defadvice add-to-diary-list (before org-mark-diary-entry activate)
       "Make the position visible."
       (if (and org-disable-agenda-to-diary  ;; called from org-agenda
		(stringp string)
		buffer-file-name)
	   (setq string (org-modify-diary-entry-string string))))))

(defun org-modify-diary-entry-string (string)
  "Add text properties to string, allowing org-mode to act on it."
  (org-add-props string nil
    'mouse-face 'highlight
    'help-echo (if buffer-file-name
		   (format "mouse-2 or RET jump to diary file %s"
			   (abbreviate-file-name buffer-file-name))
		 "")
    'org-agenda-diary-link t
    'org-marker (org-agenda-new-marker (point-at-bol))))

(defun org-diary-default-entry ()
  "Add a dummy entry to the diary.
Needed to avoid empty dates which mess up holiday display."
  ;; Catch the error if dealing with the new add-to-diary-alist
  (when org-disable-agenda-to-diary
    (condition-case nil
	(org-add-to-diary-list original-date "Org-mode dummy" "")
      (error
       (org-add-to-diary-list original-date  "Org-mode dummy" "" nil)))))

(defun org-add-to-diary-list (&rest args)
  (if (fboundp 'diary-add-to-list)
      (apply 'diary-add-to-list args)
    (apply 'add-to-diary-list args)))

(defvar org-diary-last-run-time nil)

;;;###autoload
(defun org-diary (&rest args)
  "Return diary information from org files.
This function can be used in a \"sexp\" diary entry in the Emacs calendar.
It accesses org files and extracts information from those files to be
listed in the diary.  The function accepts arguments specifying what
items should be listed.  For a list of arguments allowed here, see the
variable `org-agenda-entry-types'.

The call in the diary file should look like this:

   &%%(org-diary) ~/path/to/some/orgfile.org

Use a separate line for each org file to check.  Or, if you omit the file name,
all files listed in `org-agenda-files' will be checked automatically:

   &%%(org-diary)

If you don't give any arguments (as in the example above), the default
arguments (:deadline :scheduled :timestamp :sexp) are used.
So the example above may also be written as

   &%%(org-diary :deadline :timestamp :sexp :scheduled)

The function expects the lisp variables `entry' and `date' to be provided
by the caller, because this is how the calendar works.  Don't use this
function from a program - use `org-agenda-get-day-entries' instead."
  (when (> (- (org-float-time)
	      org-agenda-last-marker-time)
	   5)
    ;; I am not sure if this works with sticky agendas, because the marker
    ;; list is then no longer a global variable.
    (org-agenda-reset-markers))
  (org-compile-prefix-format 'agenda)
  (org-set-sorting-strategy 'agenda)
  (setq args (or args '(:deadline :scheduled :timestamp :sexp)))
  (let* ((files (if (and entry (stringp entry) (string-match "\\S-" entry))
		    (list entry)
		  (org-agenda-files t)))
	 (time (org-float-time))
	 file rtn results)
    (when (or (not org-diary-last-run-time)
	      (> (- time
		    org-diary-last-run-time)
		 3))
      (org-agenda-prepare-buffers files))
    (setq org-diary-last-run-time time)
    ;; If this is called during org-agenda, don't return any entries to
    ;; the calendar.  Org Agenda will list these entries itself.
    (if org-disable-agenda-to-diary (setq files nil))
    (while (setq file (pop files))
      (setq rtn (apply 'org-agenda-get-day-entries file date args))
      (setq results (append results rtn)))
    (if results
	(concat (org-agenda-finalize-entries results) "\n"))))

(autoload 'org-diary "org-agenda" "\
Return diary information from org files.
This function can be used in a \"sexp\" diary entry in the Emacs calendar.
It accesses org files and extracts information from those files to be
listed in the diary.  The function accepts arguments specifying what
items should be listed.  For a list of arguments allowed here, see the
variable `org-agenda-entry-types'.

The call in the diary file should look like this:

   &%%(org-diary) ~/path/to/some/orgfile.org

Use a separate line for each org file to check.  Or, if you omit the file name,
all files listed in `org-agenda-files' will be checked automatically:

   &%%(org-diary)

If you don't give any arguments (as in the example above), the default
arguments (:deadline :scheduled :timestamp :sexp) are used.
So the example above may also be written as

   &%%(org-diary :deadline :timestamp :sexp :scheduled)

The function expects the lisp variables `entry' and `date' to be provided
by the caller, because this is how the calendar works.  Don't use this
function from a program - use `org-agenda-get-day-entries' instead.

\(fn &rest ARGS)" nil nil)

;;; Agenda entry finders

(defun org-agenda-get-day-entries (file date &rest args)
  "Does the work for `org-diary' and `org-agenda'.
FILE is the path to a file to be checked for entries.  DATE is date like
the one returned by `calendar-current-date'.  ARGS are symbols indicating
which kind of entries should be extracted.  For details about these, see
the documentation of `org-diary'."
  (setq args (or args '(:deadline :scheduled :timestamp :sexp)))
  (let* ((org-startup-folded nil)
	 (org-startup-align-all-tables nil)
	 (buffer (if (file-exists-p file)
		     (org-get-agenda-file-buffer file)
		   (error "No such file %s" file)))
	 arg results rtn deadline-results)
    (if (not buffer)
	;; If file does not exist, make sure an error message ends up in diary
	(list (format "ORG-AGENDA-ERROR: No such org-file %s" file))
      (with-current-buffer buffer
	(unless (derived-mode-p 'org-mode)
	  (error "Agenda file %s is not in `org-mode'" file))
	(setq org-agenda-buffer (or org-agenda-buffer buffer))
	(let ((case-fold-search nil))
	  (save-excursion
	    (save-restriction
	      (if org-agenda-restrict
		  (narrow-to-region org-agenda-restrict-begin
				    org-agenda-restrict-end)
		(widen))
	      ;; The way we repeatedly append to `results' makes it O(n^2) :-(
	      (while (setq arg (pop args))
		(cond
		 ((and (eq arg :todo)
		       (equal date (calendar-gregorian-from-absolute
				    (org-today))))
		  (setq rtn (org-agenda-get-todos))
		  (setq results (append results rtn)))
		 ((eq arg :timestamp)
		  (setq rtn (org-agenda-get-blocks))
		  (setq results (append results rtn))
		  (setq rtn (org-agenda-get-timestamps deadline-results))
		  (setq results (append results rtn)))
		 ((eq arg :sexp)
		  (setq rtn (org-agenda-get-sexps))
		  (setq results (append results rtn)))
		 ((eq arg :scheduled)
		  (setq rtn (org-agenda-get-scheduled deadline-results))
		  (setq results (append results rtn)))
		 ((eq arg :closed)
		  (setq rtn (org-agenda-get-progress))
		  (setq results (append results rtn)))
		 ((eq arg :deadline)
		  (setq rtn (org-agenda-get-deadlines))
		  (setq deadline-results (copy-sequence rtn))
		  (setq results (append results rtn))))))))
	results))))

(defvar org-heading-keyword-regexp-format) ; defined in org.el
(defun org-agenda-get-todos ()
  "Return the TODO information for agenda display."
  (let* ((props (list 'face nil
		      'done-face 'org-agenda-done
		      'org-not-done-regexp org-not-done-regexp
		      'org-todo-regexp org-todo-regexp
		      'org-complex-heading-regexp org-complex-heading-regexp
		      'mouse-face 'highlight
		      'help-echo
		      (format "mouse-2 or RET jump to org file %s"
			      (abbreviate-file-name buffer-file-name))))
	 (regexp (format org-heading-keyword-regexp-format
			 (cond
			  ((and org-select-this-todo-keyword
				(equal org-select-this-todo-keyword "*"))
			   org-todo-regexp)
			  (org-select-this-todo-keyword
			   (concat "\\("
				   (mapconcat 'identity
					      (org-split-string
					       org-select-this-todo-keyword
					       "|")
					      "\\|") "\\)"))
			  (t org-not-done-regexp))))
<<<<<<< HEAD
	 marker priority category category-pos level tags todo-state
	 ee txt beg end)
=======
	 marker priority category category-pos tags todo-state
	 ee txt beg end inherited-tags)
>>>>>>> 3c4df588
    (goto-char (point-min))
    (while (re-search-forward regexp nil t)
      (catch :skip
	(save-match-data
	  (beginning-of-line)
	  (org-agenda-skip)
	  (setq beg (point) end (save-excursion (outline-next-heading) (point)))
	  (when (org-agenda-check-for-timestamp-as-reason-to-ignore-todo-item end)
	    (goto-char (1+ beg))
	    (or org-agenda-todo-list-sublevels (org-end-of-subtree 'invisible))
	    (throw :skip nil)))
	(goto-char (match-beginning 2))
	(setq marker (org-agenda-new-marker (match-beginning 0))
	      category (org-get-category)
	      category-pos (get-text-property (point) 'org-category-position)
	      txt (org-trim
		   (buffer-substring (match-beginning 2) (match-end 0)))
<<<<<<< HEAD
	      tags (org-get-tags-at nil t)
	      level (make-string (org-reduced-level (org-outline-level)) ? )
	      txt (org-agenda-format-item "" txt level category tags t)
=======
	      inherited-tags
	      (or (eq org-agenda-show-inherited-tags 'always)
		  (and (listp org-agenda-show-inherited-tags)
		       (memq 'todo org-agenda-show-inherited-tags))
		  (and (eq org-agenda-show-inherited-tags t)
		       (or (eq org-agenda-use-tag-inheritance t)
			   (memq 'todo org-agenda-use-tag-inheritance))))
	      tags (org-get-tags-at nil (not inherited-tags))
	      txt (org-agenda-format-item "" txt category tags t)
>>>>>>> 3c4df588
	      priority (1+ (org-get-priority txt))
	      todo-state (org-get-todo-state))
	(org-add-props txt props
	  'org-marker marker 'org-hd-marker marker
	  'priority priority 'org-category category
	  'level level
	  'org-category-position category-pos
	  'type "todo" 'todo-state todo-state)
	(push txt ee)
	(if org-agenda-todo-list-sublevels
	    (goto-char (match-end 2))
	  (org-end-of-subtree 'invisible))))
    (nreverse ee)))

(defun org-agenda-todo-custom-ignore-p (time n)
  "Check whether timestamp is farther away than n number of days.
This function is invoked if `org-agenda-todo-ignore-deadlines',
`org-agenda-todo-ignore-scheduled' or
`org-agenda-todo-ignore-timestamp' is set to an integer."
  (let ((days (org-time-stamp-to-now
	       time org-agenda-todo-ignore-time-comparison-use-seconds)))
    (if (>= n 0)
	(>= days n)
      (<= days n))))

(defun org-agenda-check-for-timestamp-as-reason-to-ignore-todo-item
  (&optional end)
  "Do we have a reason to ignore this TODO entry because it has a time stamp?"
  (when (or org-agenda-todo-ignore-with-date
	    org-agenda-todo-ignore-scheduled
	    org-agenda-todo-ignore-deadlines
	    org-agenda-todo-ignore-timestamp)
    (setq end (or end (save-excursion (outline-next-heading) (point))))
    (save-excursion
      (or (and org-agenda-todo-ignore-with-date
	       (re-search-forward org-ts-regexp end t))
	  (and org-agenda-todo-ignore-scheduled
	       (re-search-forward org-scheduled-time-regexp end t)
	       (cond
		((eq org-agenda-todo-ignore-scheduled 'future)
		 (> (org-time-stamp-to-now
		     (match-string 1) org-agenda-todo-ignore-time-comparison-use-seconds) 0))
		((eq org-agenda-todo-ignore-scheduled 'past)
		 (<= (org-time-stamp-to-now
		      (match-string 1) org-agenda-todo-ignore-time-comparison-use-seconds) 0))
		((numberp org-agenda-todo-ignore-scheduled)
		 (org-agenda-todo-custom-ignore-p
		  (match-string 1) org-agenda-todo-ignore-scheduled))
		(t)))
	  (and org-agenda-todo-ignore-deadlines
	       (re-search-forward org-deadline-time-regexp end t)
	       (cond
		((memq org-agenda-todo-ignore-deadlines '(t all)) t)
		((eq org-agenda-todo-ignore-deadlines 'far)
		 (not (org-deadline-close (match-string 1))))
		((eq org-agenda-todo-ignore-deadlines 'future)
		 (> (org-time-stamp-to-now
		     (match-string 1) org-agenda-todo-ignore-time-comparison-use-seconds) 0))
		((eq org-agenda-todo-ignore-deadlines 'past)
		 (<= (org-time-stamp-to-now
		      (match-string 1) org-agenda-todo-ignore-time-comparison-use-seconds) 0))
		((numberp org-agenda-todo-ignore-deadlines)
		 (org-agenda-todo-custom-ignore-p
		  (match-string 1) org-agenda-todo-ignore-deadlines))
		(t (org-deadline-close (match-string 1)))))
	  (and org-agenda-todo-ignore-timestamp
	       (let ((buffer (current-buffer))
		     (regexp
		      (concat
		       org-scheduled-time-regexp "\\|" org-deadline-time-regexp))
		     (start (point)))
		 ;; Copy current buffer into a temporary one
		 (with-temp-buffer
		   (insert-buffer-substring buffer start end)
		   (goto-char (point-min))
		   ;; Delete SCHEDULED and DEADLINE items
		   (while (re-search-forward regexp end t)
		     (delete-region (match-beginning 0) (match-end 0)))
		   (goto-char (point-min))
		   ;; No search for timestamp left
		   (when (re-search-forward org-ts-regexp nil t)
		     (cond
		      ((eq org-agenda-todo-ignore-timestamp 'future)
		       (> (org-time-stamp-to-now
			   (match-string 1) org-agenda-todo-ignore-time-comparison-use-seconds) 0))
		      ((eq org-agenda-todo-ignore-timestamp 'past)
		       (<= (org-time-stamp-to-now
			    (match-string 1) org-agenda-todo-ignore-time-comparison-use-seconds) 0))
		      ((numberp org-agenda-todo-ignore-timestamp)
		       (org-agenda-todo-custom-ignore-p
			(match-string 1) org-agenda-todo-ignore-timestamp))
		      (t))))))))))

(autoload 'org-agenda-check-for-timestamp-as-reason-to-ignore-todo-item "org-agenda" "\
Do we have a reason to ignore this TODO entry because it has a time stamp?

\(fn &optional END)" nil nil)

(defconst org-agenda-no-heading-message
  "No heading for this item in buffer or region.")

(defun org-agenda-get-timestamps (&optional deadline-results)
  "Return the date stamp information for agenda display."
  (let* ((props (list 'face 'org-agenda-calendar-event
		      'org-not-done-regexp org-not-done-regexp
		      'org-todo-regexp org-todo-regexp
		      'org-complex-heading-regexp org-complex-heading-regexp
		      'mouse-face 'highlight
		      'help-echo
		      (format "mouse-2 or RET jump to org file %s"
			      (abbreviate-file-name buffer-file-name))))
	 (d1 (calendar-absolute-from-gregorian date))
	 mm
	 (deadline-position-alist
	  (mapcar (lambda (a) (and (setq mm (get-text-property
					     0 'org-hd-marker a))
				   (cons (marker-position mm) a)))
		  deadline-results))
	 (remove-re org-ts-regexp)
	 (regexp
	  (concat
	   (if org-agenda-include-inactive-timestamps "[[<]" "<")
	   (regexp-quote
	    (substring
	     (format-time-string
	      (car org-time-stamp-formats)
	      (apply 'encode-time  ; DATE bound by calendar
		     (list 0 0 0 (nth 1 date) (car date) (nth 2 date))))
	     1 11))
	   "\\|\\(<[0-9]+-[0-9]+-[0-9]+[^>\n]+?\\+[0-9]+[hdwmy]>\\)"
	   "\\|\\(<%%\\(([^>\n]+)\\)>\\)"))
	 marker hdmarker deadlinep scheduledp clockp closedp inactivep
<<<<<<< HEAD
	 donep tmp priority category category-pos level ee txt timestr tags
	 b0 b3 e3 head todo-state end-of-match show-all warntime habitp)
=======
	 donep tmp priority category category-pos ee txt timestr tags
	 b0 b3 e3 head todo-state end-of-match show-all warntime habitp
	 inherited-tags)
>>>>>>> 3c4df588
    (goto-char (point-min))
    (while (setq end-of-match (re-search-forward regexp nil t))
      (setq b0 (match-beginning 0)
	    b3 (match-beginning 3) e3 (match-end 3)
	    todo-state (save-match-data (ignore-errors (org-get-todo-state)))
	    habitp (and (functionp 'org-is-habit-p) (save-match-data (org-is-habit-p)))
	    show-all (or (eq org-agenda-repeating-timestamp-show-all t)
			 (member todo-state
				 org-agenda-repeating-timestamp-show-all)))
      (catch :skip
	(and (org-at-date-range-p) (throw :skip nil))
	(org-agenda-skip)
	(if (and (match-end 1)
		 (not (= d1 (org-time-string-to-absolute
			     (match-string 1) d1 nil show-all
			     (current-buffer) b0))))
	    (throw :skip nil))
	(if (and e3
		 (not (org-diary-sexp-entry (buffer-substring b3 e3) "" date)))
	    (throw :skip nil))
	(setq tmp (buffer-substring (max (point-min)
					 (- b0 org-ds-keyword-length))
				    b0)
	      timestr (if b3 "" (buffer-substring b0 (point-at-eol)))
	      inactivep (= (char-after b0) ?\[)
	      deadlinep (string-match org-deadline-regexp tmp)
	      scheduledp (string-match org-scheduled-regexp tmp)
	      closedp (and org-agenda-include-inactive-timestamps
			   (string-match org-closed-string tmp))
	      clockp (and org-agenda-include-inactive-timestamps
			  (or (string-match org-clock-string tmp)
			      (string-match "]-+\\'" tmp)))
	      warntime (get-text-property (point) 'org-appt-warntime)
	      donep (member todo-state org-done-keywords))
	(if (or scheduledp deadlinep closedp clockp
		(and donep org-agenda-skip-timestamp-if-done))
	    (throw :skip t))
	(if (string-match ">" timestr)
	    ;; substring should only run to end of time stamp
	    (setq timestr (substring timestr 0 (match-end 0))))
	(setq marker (org-agenda-new-marker b0)
	      category (org-get-category b0)
	      category-pos (get-text-property b0 'org-category-position))
	(save-excursion
	  (if (not (re-search-backward org-outline-regexp-bol nil t))
	      (setq txt org-agenda-no-heading-message)
	    (goto-char (match-beginning 0))
	    (if (and (eq t org-agenda-skip-timestamp-if-deadline-is-shown)
		     (assoc (point) deadline-position-alist))
		(throw :skip nil))
	    (setq hdmarker (org-agenda-new-marker)
<<<<<<< HEAD
		  tags (org-get-tags-at nil t)
		  level (make-string (org-reduced-level (org-outline-level)) ? ))
=======
		  inherited-tags
		  (or (eq org-agenda-show-inherited-tags 'always)
		      (and (listp org-agenda-show-inherited-tags)
			   (memq 'agenda org-agenda-show-inherited-tags))
		      (and (eq org-agenda-show-inherited-tags t)
			   (or (eq org-agenda-use-tag-inheritance t)
			       (memq 'agenda org-agenda-use-tag-inheritance))))
		  tags (org-get-tags-at nil (not inherited-tags)))
>>>>>>> 3c4df588
	    (looking-at "\\*+[ \t]+\\([^\r\n]+\\)")
	    (setq head (or (match-string 1) ""))
	    (setq txt (org-agenda-format-item
		       (if inactivep org-agenda-inactive-leader nil)
		       head level category tags timestr
		       remove-re habitp)))
	  (setq priority (org-get-priority txt))
	  (org-add-props txt props 'priority priority
			 'org-marker marker 'org-hd-marker hdmarker
			 'org-category category 'date date
			 'level level
			 'org-category-position category-pos
			 'todo-state todo-state
			 'warntime warntime
			 'type "timestamp")
	  (push txt ee))
	(if org-agenda-skip-additional-timestamps-same-entry
	    (outline-next-heading)
	  (goto-char end-of-match))))
    (nreverse ee)))

(defun org-agenda-get-sexps ()
  "Return the sexp information for agenda display."
  (require 'diary-lib)
  (let* ((props (list 'face 'org-agenda-calendar-sexp
		      'mouse-face 'highlight
		      'help-echo
		      (format "mouse-2 or RET jump to org file %s"
			      (abbreviate-file-name buffer-file-name))))
	 (regexp "^&?%%(")
<<<<<<< HEAD
	 marker category extra category-pos level ee txt tags entry
	 result beg b sexp sexp-entry todo-state warntime)
=======
	 marker category extra category-pos ee txt tags entry
	 result beg b sexp sexp-entry todo-state warntime inherited-tags)
>>>>>>> 3c4df588
    (goto-char (point-min))
    (while (re-search-forward regexp nil t)
      (catch :skip
	(org-agenda-skip)
	(setq beg (match-beginning 0))
	(goto-char (1- (match-end 0)))
	(setq b (point))
	(forward-sexp 1)
	(setq sexp (buffer-substring b (point)))
	(setq sexp-entry (if (looking-at "[ \t]*\\(\\S-.*\\)")
			     (org-trim (match-string 1))
			   ""))
	(setq result (org-diary-sexp-entry sexp sexp-entry date))
	(when result
	  (setq marker (org-agenda-new-marker beg)
		level (make-string (org-reduced-level (org-outline-level)) ? )
		category (org-get-category beg)
		category-pos (get-text-property beg 'org-category-position)
		inherited-tags
		(or (eq org-agenda-show-inherited-tags 'always)
		    (and (listp org-agenda-show-inherited-tags)
			 (memq 'agenda org-agenda-show-inherited-tags))
		    (and (eq org-agenda-show-inherited-tags t)
			 (or (eq org-agenda-use-tag-inheritance t)
			     (memq 'agenda org-agenda-use-tag-inheritance))))
		tags (org-get-tags-at nil (not inherited-tags))
		todo-state (org-get-todo-state)
		warntime (get-text-property (point) 'org-appt-warntime)
		extra nil)

	  (dolist (r (if (stringp result)
			 (list result)
		       result)) ;; we expect a list here
	    (when (and org-agenda-diary-sexp-prefix
		       (string-match org-agenda-diary-sexp-prefix r))
	      (setq extra (match-string 0 r)
		    r (replace-match "" nil nil r)))
	    (if (string-match "\\S-" r)
		(setq txt r)
	      (setq txt "SEXP entry returned empty string"))
	    (setq txt (org-agenda-format-item extra txt level category tags 'time))
	    (org-add-props txt props 'org-marker marker
	      'org-category category 'date date 'todo-state todo-state
	      'org-category-position category-pos 'tags tags
	      'level level
	      'type "sexp" 'warntime warntime)
	    (push txt ee)))))
    (nreverse ee)))

;; Calendar sanity: define some functions that are independent of
;; `calendar-date-style'.
;; Normally I would like to use ISO format when calling the diary functions,
;; but to make sure we still have Emacs 22 compatibility we bind
;; also `european-calendar-style' and use european format
(defun org-anniversary (year month day &optional mark)
  "Like `diary-anniversary', but with fixed (ISO) order of arguments."
  (org-no-warnings
   (let ((calendar-date-style 'european) (european-calendar-style t))
     (diary-anniversary day month year mark))))
(defun org-cyclic (N year month day &optional mark)
  "Like `diary-cyclic', but with fixed (ISO) order of arguments."
  (org-no-warnings
   (let ((calendar-date-style 'european)	(european-calendar-style t))
     (diary-cyclic N day month year mark))))
(defun org-block (Y1 M1 D1 Y2 M2 D2 &optional mark)
  "Like `diary-block', but with fixed (ISO) order of arguments."
  (org-no-warnings
   (let ((calendar-date-style 'european)	(european-calendar-style t))
     (diary-block D1 M1 Y1 D2 M2 Y2 mark))))
(defun org-date (year month day &optional mark)
  "Like `diary-date', but with fixed (ISO) order of arguments."
  (org-no-warnings
   (let ((calendar-date-style 'european)	(european-calendar-style t))
     (diary-date day month year mark))))

;; Define the` org-class' function
(defun org-class (y1 m1 d1 y2 m2 d2 dayname &rest skip-weeks)
  "Entry applies if date is between dates on DAYNAME, but skips SKIP-WEEKS.
DAYNAME is a number between 0 (Sunday) and 6 (Saturday).
SKIP-WEEKS is any number of ISO weeks in the block period for which the
item should be skipped.  If any of the SKIP-WEEKS arguments is the symbol
`holidays', then any date that is known by the Emacs calendar to be a
holiday will also be skipped.  If SKIP-WEEKS arguments are holiday strings,
then those holidays will be skipped."
  (let* ((date1 (calendar-absolute-from-gregorian (list m1 d1 y1)))
	 (date2 (calendar-absolute-from-gregorian (list m2 d2 y2)))
	 (d (calendar-absolute-from-gregorian date))
	 (h (when skip-weeks (calendar-check-holidays date))))
    (and
     (<= date1 d)
     (<= d date2)
     (= (calendar-day-of-week date) dayname)
     (or (not skip-weeks)
	 (progn
	   (require 'cal-iso)
	   (not (member (car (calendar-iso-from-absolute d)) skip-weeks))))
     (not (or (and h (memq 'holidays skip-weeks))
	      (delq nil (mapcar (lambda(g) (member g skip-weeks)) h))))
     entry)))

(defun org-diary-class (m1 d1 y1 m2 d2 y2 dayname &rest skip-weeks)
  "Like `org-class', but honor `calendar-date-style'.
The order of the first 2 times 3 arguments depends on the variable
`calendar-date-style' or, if that is not defined, on `european-calendar-style'.
So for American calendars, give this as MONTH DAY YEAR, for European as
DAY MONTH YEAR, and for ISO as YEAR MONTH DAY.
DAYNAME is a number between 0 (Sunday) and 6 (Saturday).  SKIP-WEEKS
is any number of ISO weeks in the block period for which the item should
be skipped.

This function is here only for backward compatibility and it is deprecated,
please use `org-class' instead."
  (let* ((date1 (org-order-calendar-date-args m1 d1 y1))
	 (date2 (org-order-calendar-date-args m2 d2 y2)))
    (org-class
     (nth 2 date1) (car date1) (nth 1 date1)
     (nth 2 date2) (car date2) (nth 1 date2)
     dayname skip-weeks)))
(make-obsolete 'org-diary-class 'org-class "")

(defvar org-agenda-show-log-scoped) ;; dynamically scope in `org-timeline' or `org-agenda-list'
(defalias 'org-get-closed 'org-agenda-get-progress)
(defun org-agenda-get-progress ()
  "Return the logged TODO entries for agenda display."
  (let* ((props (list 'mouse-face 'highlight
		      'org-not-done-regexp org-not-done-regexp
		      'org-todo-regexp org-todo-regexp
		      'org-complex-heading-regexp org-complex-heading-regexp
		      'help-echo
		      (format "mouse-2 or RET jump to org file %s"
			      (abbreviate-file-name buffer-file-name))))
	 (items (if (consp org-agenda-show-log-scoped)
		    org-agenda-show-log-scoped
		  (if (eq org-agenda-show-log-scoped 'clockcheck)
		      '(clock)
		    org-agenda-log-mode-items)))
	 (parts
	  (delq nil
		(list
		 (if (memq 'closed items) (concat "\\<" org-closed-string))
		 (if (memq 'clock items) (concat "\\<" org-clock-string))
		 (if (memq 'state items) "- State \"\\([a-zA-Z0-9]+\\)\".*?"))))
	 (parts-re (if parts (mapconcat 'identity parts "\\|")
		     (error "`org-agenda-log-mode-items' is empty")))
	 (regexp (concat
		  "\\(" parts-re "\\)"
		  " *\\["
		  (regexp-quote
		   (substring
		    (format-time-string
		     (car org-time-stamp-formats)
		     (apply 'encode-time  ; DATE bound by calendar
			    (list 0 0 0 (nth 1 date) (car date) (nth 2 date))))
		    1 11))))
	 (org-agenda-search-headline-for-time nil)
<<<<<<< HEAD
	 marker hdmarker priority category category-pos level tags closedp
	 statep clockp state ee txt extra timestr rest clocked)
=======
	 marker hdmarker priority category category-pos tags closedp
	 statep clockp state ee txt extra timestr rest clocked inherited-tags)
>>>>>>> 3c4df588
    (goto-char (point-min))
    (while (re-search-forward regexp nil t)
      (catch :skip
	(org-agenda-skip)
	(setq marker (org-agenda-new-marker (match-beginning 0))
	      closedp (equal (match-string 1) org-closed-string)
	      statep (equal (string-to-char (match-string 1)) ?-)
	      clockp (not (or closedp statep))
	      state (and statep (match-string 2))
	      category (org-get-category (match-beginning 0))
	      category-pos (get-text-property (match-beginning 0) 'org-category-position)
	      timestr (buffer-substring (match-beginning 0) (point-at-eol)))
	(when (string-match "\\]" timestr)
	  ;; substring should only run to end of time stamp
	  (setq rest (substring timestr (match-end 0))
		timestr (substring timestr 0 (match-end 0)))
	  (if (and (not closedp) (not statep)
		   (string-match "\\([0-9]\\{1,2\\}:[0-9]\\{2\\}\\)\\].*?\\([0-9]\\{1,2\\}:[0-9]\\{2\\}\\)"
				 rest))
	      (progn (setq timestr (concat (substring timestr 0 -1)
					   "-" (match-string 1 rest) "]"))
		     (setq clocked (match-string 2 rest)))
	    (setq clocked "-")))
	(save-excursion
	  (setq extra
		(cond
		 ((not org-agenda-log-mode-add-notes) nil)
		 (statep
		  (and (looking-at ".*\\\\\n[ \t]*\\([^-\n \t].*?\\)[ \t]*$")
		       (match-string 1)))
		 (clockp
		  (and (looking-at ".*\n[ \t]*-[ \t]+\\([^-\n \t].*?\\)[ \t]*$")
		       (match-string 1)))))
	  (if (not (re-search-backward org-outline-regexp-bol nil t))
	      (setq txt org-agenda-no-heading-message)
	    (goto-char (match-beginning 0))
	    (setq hdmarker (org-agenda-new-marker)
<<<<<<< HEAD
		  tags (org-get-tags-at nil t)
		  level (make-string (org-reduced-level (org-outline-level)) ? ))
=======
		  inherited-tags
		  (or (eq org-agenda-show-inherited-tags 'always)
		      (and (listp org-agenda-show-inherited-tags)
			   (memq 'todo org-agenda-show-inherited-tags))
		      (and (eq org-agenda-show-inherited-tags t)
			   (or (eq org-agenda-use-tag-inheritance t)
			       (memq 'todo org-agenda-use-tag-inheritance))))
		  tags (org-get-tags-at nil (not inherited-tags)))
>>>>>>> 3c4df588
	    (looking-at "\\*+[ \t]+\\([^\r\n]+\\)")
	    (setq txt (match-string 1))
	    (when extra
	      (if (string-match "\\([ \t]+\\)\\(:[^ \n\t]*?:\\)[ \t]*$" txt)
		  (setq txt (concat (substring txt 0 (match-beginning 1))
				    " - " extra " " (match-string 2 txt)))
		(setq txt (concat txt " - " extra))))
	    (setq txt (org-agenda-format-item
		       (cond
			(closedp "Closed:    ")
			(statep (concat "State:     (" state ")"))
			(t (concat "Clocked:   (" clocked  ")")))
		       txt level category tags timestr)))
	  (setq priority 100000)
	  (org-add-props txt props
	    'org-marker marker 'org-hd-marker hdmarker 'face 'org-agenda-done
	    'priority priority 'org-category category
	    'org-category-position category-pos
	    'level level
	    'type "closed" 'date date
	    'undone-face 'org-warning 'done-face 'org-agenda-done)
	  (push txt ee))
	(goto-char (point-at-eol))))
    (nreverse ee)))

(defun org-agenda-show-clocking-issues ()
  "Add overlays, showing issues with clocking.
See also the user option `org-agenda-clock-consistency-checks'."
  (interactive)
  (let* ((pl org-agenda-clock-consistency-checks)
	 (re (concat "^[ \t]*"
		     org-clock-string
		     "[ \t]+"
		     "\\(\\[.*?\\]\\)" ; group 1 is first stamp
		     "\\(-\\{1,3\\}\\(\\[.*?\\]\\)\\)?")) ; group 3 is second
	 (tlstart 0.)
	 (tlend 0.)
	 (maxtime (org-hh:mm-string-to-minutes
		   (or (plist-get pl :max-duration) "24:00")))
	 (mintime (org-hh:mm-string-to-minutes
		   (or (plist-get pl :min-duration) 0)))
	 (maxgap  (org-hh:mm-string-to-minutes
		   ;; default 30:00 means never complain
		   (or (plist-get pl :max-gap) "30:00")))
	 (gapok (mapcar 'org-hh:mm-string-to-minutes
			(plist-get pl :gap-ok-around)))
	 (def-face (or (plist-get pl :default-face)
		       '((:background "DarkRed") (:foreground "white"))))
	 issue face m te ts dt ov)
    (goto-char (point-min))
    (while (re-search-forward " Clocked: +(-\\|\\([0-9]+:[0-9]+\\))" nil t)
      (setq issue nil face def-face)
      (catch 'next
	(setq m (org-get-at-bol 'org-marker)
	      te nil ts nil)
	(unless (and m (markerp m))
	  (setq issue "No valid clock line") (throw 'next t))
	(org-with-point-at m
	  (save-excursion
	    (goto-char (point-at-bol))
	    (unless (looking-at re)
	      (error "No valid Clock line")
	      (throw 'next t))
	    (unless (match-end 3)
	      (setq issue "No end time"
		    face (or (plist-get pl :no-end-time-face) face))
	      (throw 'next t))
	    (setq ts (match-string 1)
		  te (match-string 3)
		  ts (org-float-time
		      (apply 'encode-time (org-parse-time-string ts)))
		  te (org-float-time
		      (apply 'encode-time (org-parse-time-string te)))
		  dt (- te ts))))
	(cond
	 ((> dt (* 60 maxtime))
	  ;; a very long clocking chunk
	  (setq issue (format "Clocking interval is very long: %s"
			      (org-minutes-to-clocksum-string
			       (floor (/ (float dt) 60.))))
		face (or (plist-get pl :long-face) face)))
	 ((< dt (* 60 mintime))
	  ;; a very short clocking chunk
	  (setq issue (format "Clocking interval is very short: %s"
			      (org-minutes-to-clocksum-string
			       (floor (/ (float dt) 60.))))
		face (or (plist-get pl :short-face) face)))
	 ((and (> tlend 0) (< ts tlend))
	  ;; Two clock entries are overlapping
	  (setq issue (format "Clocking overlap: %d minutes"
			      (/ (- tlend ts) 60))
		face (or (plist-get pl :overlap-face) face)))
	 ((and (> tlend 0) (> ts (+ tlend (* 60 maxgap))))
	  ;; There is a gap, lets see if we need to report it
	  (unless (org-agenda-check-clock-gap tlend ts gapok)
	    (setq issue (format "Clocking gap: %d minutes"
				(/ (- ts tlend) 60))
		  face (or (plist-get pl :gap-face) face))))
	 (t nil)))
      (setq tlend (or te tlend) tlstart (or ts tlstart))
      (when issue
	;; OK, there was some issue, add an overlay to show the issue
	(setq ov (make-overlay (point-at-bol) (point-at-eol)))
	(overlay-put ov 'before-string
		     (concat
		      (org-add-props
			  (format "%-43s" (concat " " issue))
			  nil
			'face face)
		      "\n"))
	(overlay-put ov 'evaporate t)))))

(defun org-agenda-check-clock-gap (t1 t2 ok-list)
  "Check if gap T1 -> T2 contains one of the OK-LIST time-of-day values."
  (catch 'exit
    (unless ok-list
      ;; there are no OK times for gaps...
      (throw 'exit nil))
    (if (> (- (/ t2 36000) (/ t1 36000)) 24)
	;; This is more than 24 hours, so it is OK.
	;; because we have at least one OK time, that must be in the
	;; 24 hour interval.
	(throw 'exit t))
    ;; We have a shorter gap.
    ;; Now we have to get the minute of the day when these times are
    (let* ((t1dec (decode-time (seconds-to-time t1)))
	   (t2dec (decode-time (seconds-to-time t2)))
	   ;; compute the minute on the day
	   (min1 (+ (nth 1 t1dec) (* 60 (nth 2 t1dec))))
	   (min2 (+ (nth 1 t2dec) (* 60 (nth 2 t2dec)))))
      (when (< min2 min1)
	;; if min2 is smaller than min1, this means it is on the next day.
	;; Wrap it to after midnight.
	(setq min2 (+ min2 1440)))
      ;; Now check if any of the OK times is in the gap
      (mapc (lambda (x)
	      ;; Wrap the time to after midnight if necessary
	      (if (< x min1) (setq x (+ x 1440)))
	      ;; Check if in interval
	      (and (<= min1 x) (>= min2 x) (throw 'exit t)))
	    ok-list)
      ;; Nope, this gap is not OK
      nil)))

(defun org-agenda-get-deadlines ()
  "Return the deadline information for agenda display."
  (let* ((props (list 'mouse-face 'highlight
		      'org-not-done-regexp org-not-done-regexp
		      'org-todo-regexp org-todo-regexp
		      'org-complex-heading-regexp org-complex-heading-regexp
		      'help-echo
		      (format "mouse-2 or RET jump to org file %s"
			      (abbreviate-file-name buffer-file-name))))
	 (regexp org-deadline-time-regexp)
	 (todayp (org-agenda-todayp date)) ; DATE bound by calendar
	 (d1 (calendar-absolute-from-gregorian date)) ; DATE bound by calendar
	 d2 diff dfrac wdays pos pos1 category category-pos level
	 tags suppress-prewarning ee txt head face s todo-state
	 show-all upcomingp donep timestr warntime)
    (goto-char (point-min))
    (while (re-search-forward regexp nil t)
      (catch :skip
	(org-agenda-skip)
	(setq s (match-string 1)
	      txt nil
	      pos (1- (match-beginning 1))
	      todo-state (save-match-data (org-get-todo-state))
	      show-all (or (eq org-agenda-repeating-timestamp-show-all t)
			   (member todo-state
				   org-agenda-repeating-timestamp-show-all))
	      d2 (org-time-string-to-absolute
		  (match-string 1) d1 'past show-all
		  (current-buffer) pos)
	      diff (- d2 d1))
	(setq suppress-prewarning
	      (let ((ds (and org-agenda-skip-deadline-prewarning-if-scheduled
			     (let ((item (buffer-substring (point-at-bol)
							   (point-at-eol))))
			       (save-match-data
				 (and (string-match
				       org-scheduled-time-regexp item)
				      (match-string 1 item)))))))
		(cond
		 ((not ds) nil)
		 ;; The current item has a scheduled date (in ds), so
		 ;; evaluate its prewarning lead time.
		 ((integerp org-agenda-skip-deadline-prewarning-if-scheduled)
		  ;; Use global prewarning-restart lead time.
		  org-agenda-skip-deadline-prewarning-if-scheduled)
		 ((eq org-agenda-skip-deadline-prewarning-if-scheduled
		      'pre-scheduled)
		  ;; Set prewarning to no earlier than scheduled.
		  (min (- d2 (org-time-string-to-absolute
			      ds d1 'past show-all (current-buffer) pos))
		       org-deadline-warning-days))
		 ;; Set prewarning to deadline.
		 (t 0))))
	(setq wdays (if suppress-prewarning
			(let ((org-deadline-warning-days suppress-prewarning))
			  (org-get-wdays s))
		      (org-get-wdays s))
	      dfrac (- 1 (/ (* 1.0 diff) (max wdays 1)))
	      upcomingp (and todayp (> diff 0)))
	;; When to show a deadline in the calendar:
	;; If the expiration is within wdays warning time.
	;; Past-due deadlines are only shown on the current date
	(if (and (or (and (<= diff wdays)
			  (and todayp (not org-agenda-only-exact-dates)))
		     (= diff 0)))
	    (save-excursion
	      ;; (setq todo-state (org-get-todo-state))
	      (setq donep (member todo-state org-done-keywords))
	      (if (and donep
		       (or org-agenda-skip-deadline-if-done
			   (not (= diff 0))))
		  (setq txt nil)
		(setq category (org-get-category)
		      warntime (get-text-property (point) 'org-appt-warntime)
		      category-pos (get-text-property (point) 'org-category-position))
		(if (not (re-search-backward "^\\*+[ \t]+" nil t))
		    (setq txt org-agenda-no-heading-message)
		  (goto-char (match-end 0))
		  (setq pos1 (match-beginning 0))
		  (setq level (make-string (org-reduced-level (org-outline-level)) ? ))
		  (setq tags (org-get-tags-at pos1 t))
		  (setq head (buffer-substring-no-properties
			      (point)
			      (progn (skip-chars-forward "^\r\n")
				     (point))))
		  (if (string-match " \\([012]?[0-9]:[0-9][0-9]\\)" s)
		      (setq timestr
			    (concat (substring s (match-beginning 1)) " "))
		    (setq timestr 'time))
		  (setq txt (org-agenda-format-item
			     (if (= diff 0)
				 (car org-agenda-deadline-leaders)
			       (if (functionp
				    (nth 1 org-agenda-deadline-leaders))
				   (funcall
				    (nth 1 org-agenda-deadline-leaders)
				    diff date)
				 (format (nth 1 org-agenda-deadline-leaders)
					 diff)))
			     head level category tags
			     (if (not (= diff 0)) nil timestr)))))
	      (when txt
		(setq face (org-agenda-deadline-face dfrac))
		(org-add-props txt props
		  'org-marker (org-agenda-new-marker pos)
		  'warntime warntime
		  'level level
		  'org-hd-marker (org-agenda-new-marker pos1)
		  'priority (+ (- diff)
			       (org-get-priority txt))
		  'org-category category
		  'org-category-position category-pos
		  'todo-state todo-state
		  'type (if upcomingp "upcoming-deadline" "deadline")
		  'date (if upcomingp date d2)
		  'face (if donep 'org-agenda-done face)
		  'undone-face face 'done-face 'org-agenda-done)
		(push txt ee))))))
    (nreverse ee)))

(defun org-agenda-deadline-face (fraction)
  "Return the face to displaying a deadline item.
FRACTION is what fraction of the head-warning time has passed."
  (let ((faces org-agenda-deadline-faces) f)
    (catch 'exit
      (while (setq f (pop faces))
	(if (>= fraction (car f)) (throw 'exit (cdr f)))))))

(defun org-agenda-get-scheduled (&optional deadline-results)
  "Return the scheduled information for agenda display."
  (let* ((props (list 'org-not-done-regexp org-not-done-regexp
		      'org-todo-regexp org-todo-regexp
		      'org-complex-heading-regexp org-complex-heading-regexp
		      'done-face 'org-agenda-done
		      'mouse-face 'highlight
		      'help-echo
		      (format "mouse-2 or RET jump to org file %s"
			      (abbreviate-file-name buffer-file-name))))
	 (regexp org-scheduled-time-regexp)
	 (todayp (org-agenda-todayp date)) ; DATE bound by calendar
	 (d1 (calendar-absolute-from-gregorian date))  ; DATE bound by calendar
	 mm
	 (deadline-position-alist
	  (mapcar (lambda (a) (and (setq mm (get-text-property
					     0 'org-hd-marker a))
				   (cons (marker-position mm) a)))
		  deadline-results))
	 d2 diff pos pos1 category category-pos level tags donep
	 ee txt head pastschedp todo-state face timestr s habitp show-all
	 did-habit-check-p warntime inherited-tags)
    (goto-char (point-min))
    (while (re-search-forward regexp nil t)
      (catch :skip
	(org-agenda-skip)
	(setq s (match-string 1)
	      txt nil
	      pos (1- (match-beginning 1))
	      todo-state (save-match-data (org-get-todo-state))
	      show-all (or (eq org-agenda-repeating-timestamp-show-all t)
			   (member todo-state
				   org-agenda-repeating-timestamp-show-all))
	      d2 (org-time-string-to-absolute
		  (match-string 1) d1 'past show-all
		  (current-buffer) pos)
	      diff (- d2 d1)
	      warntime (get-text-property (point) 'org-appt-warntime))
	(setq pastschedp (and todayp (< diff 0)))
	(setq did-habit-check-p nil)
	;; When to show a scheduled item in the calendar:
	;; If it is on or past the date.
	(when (or (and (< diff 0)
		       (< (abs diff) org-scheduled-past-days)
		       (and todayp (not org-agenda-only-exact-dates)))
		  (= diff 0)
		  ;; org-is-habit-p uses org-entry-get, which is expansive
		  ;; so we go extra mile to only call it once
		  (and todayp
		       (boundp 'org-habit-show-all-today)
		       org-habit-show-all-today
		       (setq did-habit-check-p t)
		       (setq habitp (and (functionp 'org-is-habit-p)
					 (org-is-habit-p)))))
	  (save-excursion
	    (setq donep (member todo-state org-done-keywords))
	    (if (and donep
		     (or org-agenda-skip-scheduled-if-done
			 (not (= diff 0))
			 (and (functionp 'org-is-habit-p)
			      (org-is-habit-p))))
		(setq txt nil)
	      (setq habitp (if did-habit-check-p habitp
			     (and (functionp 'org-is-habit-p)
				  (org-is-habit-p))))
	      (setq category (org-get-category)
		    category-pos (get-text-property (point) 'org-category-position))
	      (if (not (re-search-backward "^\\*+[ \t]+" nil t))
		  (setq txt org-agenda-no-heading-message)
		(goto-char (match-end 0))
		(setq pos1 (match-beginning 0))
		(if habitp
		    (if (or (not org-habit-show-habits)
			    (and (not todayp)
				 (boundp 'org-habit-show-habits-only-for-today)
				 org-habit-show-habits-only-for-today))
			(throw :skip nil))
		  (if (and
		       (or (eq t org-agenda-skip-scheduled-if-deadline-is-shown)
			   (and org-agenda-skip-scheduled-if-deadline-is-shown
				pastschedp))
		       (setq mm (assoc pos1 deadline-position-alist)))
		      (throw :skip nil)))
<<<<<<< HEAD
		(setq tags (org-get-tags-at nil t))
		(setq level (make-string (org-reduced-level (org-outline-level)) ? ))
=======
		(setq inherited-tags
		      (or (eq org-agenda-show-inherited-tags 'always)
			  (and (listp org-agenda-show-inherited-tags)
			       (memq 'agenda org-agenda-show-inherited-tags))
			  (and (eq org-agenda-show-inherited-tags t)
			       (or (eq org-agenda-use-tag-inheritance t)
				   (memq 'agenda org-agenda-use-tag-inheritance))))
		      tags (org-get-tags-at nil (not inherited-tags)))
>>>>>>> 3c4df588
		(setq head (buffer-substring-no-properties
			    (point)
			    (progn (skip-chars-forward "^\r\n") (point))))
		(if (string-match " \\([012]?[0-9]:[0-9][0-9]\\)" s)
		    (setq timestr
			  (concat (substring s (match-beginning 1)) " "))
		  (setq timestr 'time))
		(setq txt (org-agenda-format-item
			   (if (= diff 0)
			       (car org-agenda-scheduled-leaders)
			     (format (nth 1 org-agenda-scheduled-leaders)
				     (- 1 diff)))
			   head level category tags
			   (if (not (= diff 0)) nil timestr)
			   nil habitp))))
	    (when txt
	      (setq face
		    (cond
		     ((and (not habitp) pastschedp)
		      'org-scheduled-previously)
		     (todayp 'org-scheduled-today)
		     (t 'org-scheduled))
		    habitp (and habitp (org-habit-parse-todo)))
	      (org-add-props txt props
		'undone-face face
		'face (if donep 'org-agenda-done face)
		'org-marker (org-agenda-new-marker pos)
		'org-hd-marker (org-agenda-new-marker pos1)
		'type (if pastschedp "past-scheduled" "scheduled")
		'date (if pastschedp d2 date)
		'warntime warntime
		'level level
		'priority (if habitp
			      (org-habit-get-priority habitp)
			    (+ 94 (- 5 diff) (org-get-priority txt)))
		'org-category category
		'category-position category-pos
		'org-habit-p habitp
		'todo-state todo-state)
	      (push txt ee))))))
    (nreverse ee)))

(defun org-agenda-get-blocks ()
  "Return the date-range information for agenda display."
  (let* ((props (list 'face nil
		      'org-not-done-regexp org-not-done-regexp
		      'org-todo-regexp org-todo-regexp
		      'org-complex-heading-regexp org-complex-heading-regexp
		      'mouse-face 'highlight
		      'help-echo
		      (format "mouse-2 or RET jump to org file %s"
			      (abbreviate-file-name buffer-file-name))))
	 (regexp org-tr-regexp)
	 (d0 (calendar-absolute-from-gregorian date))
	 marker hdmarker ee txt d1 d2 s1 s2 category category-pos
<<<<<<< HEAD
	 level todo-state tags pos head donep)
=======
	 todo-state tags pos head donep inherited-tags)
>>>>>>> 3c4df588
    (goto-char (point-min))
    (while (re-search-forward regexp nil t)
      (catch :skip
	(org-agenda-skip)
	(setq pos (point))
	(let ((start-time (match-string 1))
	      (end-time (match-string 2)))
	  (setq s1 (match-string 1)
		s2 (match-string 2)
		d1 (time-to-days (org-time-string-to-time s1 (current-buffer) pos))
		d2 (time-to-days (org-time-string-to-time s2 (current-buffer) pos)))
	  (if (and (> (- d0 d1) -1) (> (- d2 d0) -1))
	      ;; Only allow days between the limits, because the normal
	      ;; date stamps will catch the limits.
	      (save-excursion
		(setq todo-state (org-get-todo-state))
		(setq donep (member todo-state org-done-keywords))
		(if (and donep org-agenda-skip-timestamp-if-done)
		    (throw :skip t))
		(setq marker (org-agenda-new-marker (point)))
		(setq category (org-get-category)
		      category-pos (get-text-property (point) 'org-category-position))
		(if (not (re-search-backward org-outline-regexp-bol nil t))
		    (setq txt org-agenda-no-heading-message)
		  (goto-char (match-beginning 0))
<<<<<<< HEAD
		  (setq hdmarker (org-agenda-new-marker (point)))
		  (setq tags (org-get-tags-at nil t))
		  (setq level (make-string (org-reduced-level (org-outline-level)) ? ))
=======
		  (setq hdmarker (org-agenda-new-marker (point))
			inherited-tags
			(or (eq org-agenda-show-inherited-tags 'always)
			    (and (listp org-agenda-show-inherited-tags)
				 (memq 'agenda org-agenda-show-inherited-tags))
			    (and (eq org-agenda-show-inherited-tags t)
				 (or (eq org-agenda-use-tag-inheritance t)
				     (memq 'agenda org-agenda-use-tag-inheritance))))
			tags (org-get-tags-at nil (not inherited-tags)))
>>>>>>> 3c4df588
		  (looking-at "\\*+[ \t]+\\([^\r\n]+\\)")
		  (setq head (match-string 1))
		  (let ((remove-re
			 (if org-agenda-remove-timeranges-from-blocks
			     (concat
			      "<" (regexp-quote s1) ".*?>"
			      "--"
			      "<" (regexp-quote s2) ".*?>")
			   nil)))
		    (setq txt (org-agenda-format-item
			       (format
				(nth (if (= d1 d2) 0 1)
				     org-agenda-timerange-leaders)
				(1+ (- d0 d1)) (1+ (- d2 d1)))
			       head level category tags
			       (cond ((and (= d1 d0) (= d2 d0))
				      (concat "<" start-time ">--<" end-time ">"))
                                     ((= d1 d0)
				      (concat "<" start-time ">"))
				     ((= d2 d0)
				      (concat "<" end-time ">")))
			       remove-re))))
		(org-add-props txt props
		  'org-marker marker 'org-hd-marker hdmarker
		  'type "block" 'date date
		  'level level
		  'todo-state todo-state
		  'priority (org-get-priority txt) 'org-category category
		  'org-category-position category-pos)
		(push txt ee))))
	(goto-char pos)))
    ;; Sort the entries by expiration date.
    (nreverse ee)))

;;; Agenda presentation and sorting

(defvar org-prefix-has-time nil
  "A flag, set by `org-compile-prefix-format'.
The flag is set if the currently compiled format contains a `%t'.")
(defvar org-prefix-has-tag nil
  "A flag, set by `org-compile-prefix-format'.
The flag is set if the currently compiled format contains a `%T'.")
(defvar org-prefix-has-effort nil
  "A flag, set by `org-compile-prefix-format'.
The flag is set if the currently compiled format contains a `%e'.")
(defvar org-prefix-category-length nil
  "Used by `org-compile-prefix-format' to remember the category field width.")
(defvar org-prefix-category-max-length nil
  "Used by `org-compile-prefix-format' to remember the category field width.")

(defun org-agenda-get-category-icon (category)
  "Return an image for CATEGORY according to `org-agenda-category-icon-alist'."
  (dolist (entry org-agenda-category-icon-alist)
    (when (org-string-match-p (car entry) category)
      (if (listp (cadr entry))
	  (return (cadr entry))
	(return (apply 'create-image (cdr entry)))))))

(defun org-agenda-format-item (extra txt &optional level category tags dotime
				     remove-re habitp)
  "Format TXT to be inserted into the agenda buffer.
In particular, add the prefix and corresponding text properties.

EXTRA must be a string to replace the `%s' specifier in the prefix format.
LEVEL may be a string to replace the `%l' specifier.
CATEGORY (a string, a symbol or nil) may be used to overrule the default
category taken from local variable or file name.  It will replace the `%c'
specifier in the format.
DOTIME, when non-nil, indicates that a time-of-day should be extracted from
TXT for sorting of this entry, and for the `%t' specifier in the format.
When DOTIME is a string, this string is searched for a time before TXT is.
TAGS can be the tags of the headline.
Any match of REMOVE-RE will be removed from TXT."
  ;; We keep the org-prefix-* variable values along with a compiled
  ;; formatter, so that multiple agendas existing at the same time do
  ;; not step on each other toes.
  ;;
  ;; It was inconvenient to make these variables buffer local in
  ;; Agenda buffers, because this function expects to be called with
  ;; the buffer where item comes from being current, and not agenda
  ;; buffer
  (let* ((bindings (car org-prefix-format-compiled))
	 (formatter (cadr org-prefix-format-compiled)))
    (loop for (var value) in bindings
	  do (set var value))
    (save-match-data
      ;; Diary entries sometimes have extra whitespace at the beginning
      (setq txt (org-trim txt))

      ;; Fix the tags part in txt
      (setq txt (org-agenda-fix-displayed-tags
		 txt tags
		 org-agenda-show-inherited-tags
		 org-agenda-hide-tags-regexp))

      (let* ((category (or category
			   (if (stringp org-category)
			       org-category
			     (and org-category (symbol-name org-category)))
			   (if buffer-file-name
			       (file-name-sans-extension
				(file-name-nondirectory buffer-file-name))
			     "")))
	     (category-icon (org-agenda-get-category-icon category))
	     (category-icon (if category-icon
				(propertize " " 'display category-icon)
			      ""))
	     ;; time, tag, effort are needed for the eval of the prefix format
	     (tag (if tags (nth (1- (length tags)) tags) ""))
	     time effort neffort
	     (ts (if dotime (concat
			     (if (stringp dotime) dotime "")
			     (and org-agenda-search-headline-for-time txt))))
	     (time-of-day (and dotime (org-get-time-of-day ts)))
	     stamp plain s0 s1 s2 rtn srp l
	     duration thecategory)
	(and (derived-mode-p 'org-mode) buffer-file-name
	     (add-to-list 'org-agenda-contributing-files buffer-file-name))
	(when (and dotime time-of-day)
	  ;; Extract starting and ending time and move them to prefix
	  (when (or (setq stamp (string-match org-stamp-time-of-day-regexp ts))
		    (setq plain (string-match org-plain-time-of-day-regexp ts)))
	    (setq s0 (match-string 0 ts)
		  srp (and stamp (match-end 3))
		  s1 (match-string (if plain 1 2) ts)
		  s2 (match-string (if plain 8 (if srp 4 6)) ts))

	    ;; If the times are in TXT (not in DOTIMES), and the prefix will list
	    ;; them, we might want to remove them there to avoid duplication.
	    ;; The user can turn this off with a variable.
	    (if (and org-prefix-has-time
		     org-agenda-remove-times-when-in-prefix (or stamp plain)
		     (string-match (concat (regexp-quote s0) " *") txt)
		     (not (equal ?\] (string-to-char (substring txt (match-end 0)))))
		     (if (eq org-agenda-remove-times-when-in-prefix 'beg)
			 (= (match-beginning 0) 0)
		       t))
		(setq txt (replace-match "" nil nil txt))))
	  ;; Normalize the time(s) to 24 hour
	  (if s1 (setq s1 (org-get-time-of-day s1 'string t)))
	  (if s2 (setq s2 (org-get-time-of-day s2 'string t)))

	  ;; Try to set s2 if s1 and `org-agenda-default-appointment-duration' are set
	  (when (and s1 (not s2) org-agenda-default-appointment-duration)
	    (setq s2
		  (org-minutes-to-clocksum-string
		   (+ (org-hh:mm-string-to-minutes s1) org-agenda-default-appointment-duration))))

	  ;; Compute the duration
	  (when s2
	    (setq duration (- (org-hh:mm-string-to-minutes s2)
			      (org-hh:mm-string-to-minutes s1)))))

	(when (string-match (org-re "\\([ \t]+\\)\\(:[[:alnum:]_@#%:]+:\\)[ \t]*$")
			    txt)
	  ;; Tags are in the string
	  (if (or (eq org-agenda-remove-tags t)
		  (and org-agenda-remove-tags
		       org-prefix-has-tag))
	      (setq txt (replace-match "" t t txt))
	    (setq txt (replace-match
		       (concat (make-string (max (- 50 (length txt)) 1) ?\ )
			       (match-string 2 txt))
		       t t txt))))
	(when (derived-mode-p 'org-mode)
	  (setq effort (ignore-errors (get-text-property 0 'org-effort txt)))
	  (when effort
	    (setq neffort (org-duration-string-to-minutes effort)
		  effort (setq effort (concat "[" effort "]")))))
	;; prevent erroring out with %e format when there is no effort
	(or effort (setq effort ""))

	(when remove-re
	  (while (string-match remove-re txt)
	    (setq txt (replace-match "" t t txt))))

	;; Set org-heading property on `txt' to mark the start of the
	;; heading.
	(add-text-properties 0 (length txt) '(org-heading t) txt)

	;; Prepare the variables needed in the eval of the compiled format
	(setq time (cond (s2 (concat
			      (org-agenda-time-of-day-to-ampm-maybe s1)
			      "-" (org-agenda-time-of-day-to-ampm-maybe s2)
			      (if org-agenda-timegrid-use-ampm " ")))
			 (s1 (concat
			      (org-agenda-time-of-day-to-ampm-maybe s1)
			      (if org-agenda-timegrid-use-ampm
				  "........ "
				"......")))
			 (t ""))
	      extra (or (and (not habitp) extra) "")
	      category (if (symbolp category) (symbol-name category) category)
	      thecategory (copy-sequence category)
	      level (or level ""))
	(if (string-match org-bracket-link-regexp category)
	    (progn
	      (setq l (if (match-end 3)
			  (- (match-end 3) (match-beginning 3))
			(- (match-end 1) (match-beginning 1))))
	      (when (< l (or org-prefix-category-length 0))
		(setq category (copy-sequence category))
		(org-add-props category nil
		  'extra-space (make-string
				(- org-prefix-category-length l 1) ?\ ))))
	  (if (and org-prefix-category-max-length
		   (>= (length category) org-prefix-category-max-length))
	      (setq category (substring category 0 (1- org-prefix-category-max-length)))))
	;; Evaluate the compiled format
	(setq rtn (concat (eval formatter) txt))

	;; And finally add the text properties
	(remove-text-properties 0 (length rtn) '(line-prefix t wrap-prefix t) rtn)
	(org-add-props rtn nil
	  'org-category (if thecategory (downcase thecategory) category)
	  'tags (mapcar 'org-downcase-keep-props tags)
	  'org-highest-priority org-highest-priority
	  'org-lowest-priority org-lowest-priority
	  'time-of-day time-of-day
	  'duration duration
	  'effort effort
	  'effort-minutes neffort
	  'txt txt
	  'level level
	  'time time
	  'extra extra
	  'format org-prefix-format-compiled
	  'dotime dotime)))))

(defun org-agenda-fix-displayed-tags (txt tags add-inherited hide-re)
  "Remove tags string from TXT, and add a modified list of tags.
The modified list may contain inherited tags, and tags matched by
`org-agenda-hide-tags-regexp' will be removed."
  (when (or add-inherited hide-re)
    (if (string-match (org-re "\\([ \t]+\\)\\(:[[:alnum:]_@#%:]+:\\)[ \t]*$") txt)
	(setq txt (substring txt 0 (match-beginning 0))))
    (setq tags
	  (delq nil
		(mapcar (lambda (tg)
			  (if (or (and hide-re (string-match hide-re tg))
				  (and (not add-inherited)
				       (get-text-property 0 'inherited tg)))
			      nil
			    tg))
			tags)))
    (when tags
      (let ((have-i (get-text-property 0 'inherited (car tags)))
	    i)
	(setq txt (concat txt " :"
			  (mapconcat
			   (lambda (x)
			     (setq i (get-text-property 0 'inherited x))
			     (if (and have-i (not i))
				 (progn
				   (setq have-i nil)
				   (concat ":" x))
			       x))
			   tags ":")
			  (if have-i "::" ":"))))))
  txt)

(defun org-downcase-keep-props (s)
  (let ((props (text-properties-at 0 s)))
    (setq s (downcase s))
    (add-text-properties 0 (length s) props s)
    s))

(defvar org-agenda-sorting-strategy) ;; because the def is in a let form
(defvar org-agenda-sorting-strategy-selected nil)

(defun org-agenda-add-time-grid-maybe (list ndays todayp)
  "Add a time-grid for agenda items which need it.

LIST is the list of agenda items formatted by `org-agenda-list'.
NDAYS is the span of the current agenda view.
TODAYP is `t' when the current agenda view is on today."
  (catch 'exit
    (cond ((not org-agenda-use-time-grid) (throw 'exit list))
	  ((and todayp (member 'today (car org-agenda-time-grid))))
	  ((and (= ndays 1) (member 'daily (car org-agenda-time-grid))))
	  ((member 'weekly (car org-agenda-time-grid)))
	  (t (throw 'exit list)))
    (let* ((have (delq nil (mapcar
			    (lambda (x) (get-text-property 1 'time-of-day x))
			    list)))
	   (string (nth 1 org-agenda-time-grid))
	   (gridtimes (nth 2 org-agenda-time-grid))
	   (req (car org-agenda-time-grid))
	   (remove (member 'remove-match req))
	   new time)
      (if (and (member 'require-timed req) (not have))
	  ;; don't show empty grid
	  (throw 'exit list))
      (while (setq time (pop gridtimes))
	(unless (and remove (member time have))
	  (setq time (replace-regexp-in-string " " "0" (format "%04s" time)))
	  (push (org-agenda-format-item
		 nil string nil "" nil
		 (concat (substring time 0 -2) ":" (substring time -2)))
		new)
	  (put-text-property
	   2 (length (car new)) 'face 'org-time-grid (car new))))
      (when (and todayp org-agenda-show-current-time-in-grid)
	(push (org-agenda-format-item
	       nil org-agenda-current-time-string nil "" nil
	       (format-time-string "%H:%M "))
	      new)
	(put-text-property
	 2 (length (car new)) 'face 'org-agenda-current-time (car new)))

      (if (member 'time-up org-agenda-sorting-strategy-selected)
	  (append new list)
	(append list new)))))

(defun org-compile-prefix-format (key)
  "Compile the prefix format into a Lisp form that can be evaluated.
The resulting form and associated variable bindings is returned
and stored in the variable `org-prefix-format-compiled'."
  (setq org-prefix-has-time nil
	org-prefix-has-tag nil
	org-prefix-category-length nil
	org-prefix-has-effort nil)
  (let ((s (cond
	    ((stringp org-agenda-prefix-format)
	     org-agenda-prefix-format)
	    ((assq key org-agenda-prefix-format)
	     (cdr (assq key org-agenda-prefix-format)))
	    (t "  %-12:c%?-12t% s")))
	(start 0)
	varform vars var e c f opt)
    (while (string-match "%\\(\\?\\)?\\([-+]?[0-9.]*\\)\\([ .;,:!?=|/<>]?\\)\\([cltsei]\\|(.+)\\)"
			 s start)
      (setq var (or (cdr (assoc (match-string 4 s)
				'(("c" . category) ("t" . time) ("l" . level) ("s" . extra)
				  ("i" . category-icon) ("T" . tag) ("e" . effort))))
		    'eval)
	    c (or (match-string 3 s) "")
	    opt (match-beginning 1)
	    start (1+ (match-beginning 0)))
      (if (equal var 'time) (setq org-prefix-has-time t))
      (if (equal var 'tag)  (setq org-prefix-has-tag  t))
      (if (equal var 'effort) (setq org-prefix-has-effort t))
      (setq f (concat "%" (match-string 2 s) "s"))
      (when (equal var 'category)
	(setq org-prefix-category-length
	      (floor (abs (string-to-number (match-string 2 s)))))
	(setq org-prefix-category-max-length
	      (let ((x (match-string 2 s)))
		(save-match-data
		  (if (string-match "\\.[0-9]+" x)
		      (string-to-number (substring (match-string 0 x) 1)))))))
      (if (eq var 'eval)
	  (setq varform `(format ,f (org-eval ,(read (match-string 4 s)))))
	(if opt
	    (setq varform
		  `(if (equal "" ,var)
		       ""
		     (format ,f (if (equal "" ,var) "" (concat ,var ,c)))))
	  (setq varform `(format ,f (if (equal ,var "") "" (concat ,var ,c (get-text-property 0 'extra-space ,var)))))))
      (setq s (replace-match "%s" t nil s))
      (push varform vars))
    (setq vars (nreverse vars))
    (with-current-buffer (or org-agenda-buffer (current-buffer))
      (setq org-prefix-format-compiled
	    (list
	     `((org-prefix-has-time ,org-prefix-has-time)
	       (org-prefix-has-tag ,org-prefix-has-tag)
	       (org-prefix-category-length ,org-prefix-category-length)
	       (org-prefix-has-effort ,org-prefix-has-effort))
	     `(format ,s ,@vars))))))

(defun org-set-sorting-strategy (key)
  (if (symbolp (car org-agenda-sorting-strategy))
      ;; the old format
      (setq org-agenda-sorting-strategy-selected org-agenda-sorting-strategy)
    (setq org-agenda-sorting-strategy-selected
	  (or (cdr (assq key org-agenda-sorting-strategy))
	      (cdr (assq 'agenda org-agenda-sorting-strategy))
	      '(time-up category-keep priority-down)))))

(defun org-get-time-of-day (s &optional string mod24)
  "Check string S for a time of day.
If found, return it as a military time number between 0 and 2400.
If not found, return nil.
The optional STRING argument forces conversion into a 5 character wide string
HH:MM."
  (save-match-data
    (when
	(or (string-match "\\<\\([012]?[0-9]\\)\\(:\\([0-5][0-9]\\)\\)\\([AaPp][Mm]\\)?\\> *" s)
	    (string-match "\\<\\([012]?[0-9]\\)\\(:\\([0-5][0-9]\\)\\)?\\([AaPp][Mm]\\)\\> *" s))
      (let* ((h (string-to-number (match-string 1 s)))
	     (m (if (match-end 3) (string-to-number (match-string 3 s)) 0))
	     (ampm (if (match-end 4) (downcase (match-string 4 s))))
	     (am-p (equal ampm "am"))
	     (h1   (cond ((not ampm) h)
			 ((= h 12) (if am-p 0 12))
			 (t (+ h (if am-p 0 12)))))
	     (h2 (if (and string mod24 (not (and (= m 0) (= h1 24))))
		     (mod h1 24) h1))
	     (t0 (+ (* 100 h2) m))
	     (t1 (concat (if (>= h1 24) "+" " ")
			 (if (and org-agenda-time-leading-zero
				  (< t0 1000)) "0" "")
			 (if (< t0 100) "0" "")
			 (if (< t0 10)  "0" "")
			 (int-to-string t0))))
	(if string (concat (substring t1 -4 -2) ":" (substring t1 -2)) t0)))))

(defvar org-agenda-before-sorting-filter-function nil
  "Function to be applied to agenda items prior to sorting.
Prior to sorting also means just before they are inserted into the agenda.

To aid sorting, you may revisit the original entries and add more text
properties which will later be used by the sorting functions.

The function should take a string argument, an agenda line.
It has access to the text properties in that line, which contain among
other things, the property `org-hd-marker' that points to the entry
where the line comes from.  Note that not all lines going into the agenda
have this property, only most.

The function should return the modified string.  It is probably best
to ONLY change text properties.

You can also use this function as a filter, by returning nil for lines
you don't want to have in the agenda at all.  For this application, you
could bind the variable in the options section of a custom command.")

(defun org-agenda-finalize-entries (list &optional nosort)
  "Sort and concatenate the agenda items."
  (setq list (mapcar 'org-agenda-highlight-todo list))
  (if nosort
      list
    (when org-agenda-before-sorting-filter-function
      (setq list (delq nil (mapcar org-agenda-before-sorting-filter-function list))))
    (mapconcat 'identity (sort list 'org-entries-lessp) "\n")))

(defun org-agenda-highlight-todo (x)
  (let ((org-done-keywords org-done-keywords-for-agenda)
	(case-fold-search nil)
	re)
    (if (eq x 'line)
	(save-excursion
	  (beginning-of-line 1)
	  (setq re (org-get-at-bol 'org-todo-regexp))
	  (goto-char (or (text-property-any (point-at-bol) (point-at-eol) 'org-heading t) (point)))
	  (when (looking-at (concat "[ \t]*\\.*\\(" re "\\) +"))
	    (add-text-properties (match-beginning 0) (match-end 1)
				 (list 'face (org-get-todo-face 1)))
	    (let ((s (buffer-substring (match-beginning 1) (match-end 1))))
	      (delete-region (match-beginning 1) (1- (match-end 0)))
	      (goto-char (match-beginning 1))
	      (insert (format org-agenda-todo-keyword-format s)))))
      (let ((pl (text-property-any 0 (length x) 'org-heading t x)))
	(setq re (get-text-property 0 'org-todo-regexp x))
	(when (and re
		   ;; Test `pl' because if there's no heading content,
		   ;; there's no point matching to highlight.  Note
		   ;; that if we didn't test `pl' first, and there
		   ;; happened to be no keyword from `org-todo-regexp'
		   ;; on this heading line, then the `equal' comparison
		   ;; afterwards would spuriously succeed in the case
		   ;; where `pl' is nil -- causing an args-out-of-range
		   ;; error when we try to add text properties to text
		   ;; that isn't there.
		   pl
		   (equal (string-match (concat "\\(\\.*\\)" re "\\( +\\)")
					x pl) pl))
	  (add-text-properties
	   (or (match-end 1) (match-end 0)) (match-end 0)
	   (list 'face (org-get-todo-face (match-string 2 x)))
	   x)
	  (when (match-end 1)
	    (setq x (concat (substring x 0 (match-end 1))
			    (format org-agenda-todo-keyword-format
				    (match-string 2 x))
			    (org-add-props " " (text-properties-at 0 x))
			    (substring x (match-end 3)))))))
      x)))

(defsubst org-cmp-priority (a b)
  "Compare the priorities of string A and B."
  (let ((pa (or (get-text-property 1 'priority a) 0))
	(pb (or (get-text-property 1 'priority b) 0)))
    (cond ((> pa pb) +1)
	  ((< pa pb) -1))))

(defsubst org-cmp-effort (a b)
  "Compare the effort values of string A and B."
  (let* ((def (if org-sort-agenda-noeffort-is-high 32767 -1))
	 (ea (or (get-text-property 1 'effort-minutes a) def))
	 (eb (or (get-text-property 1 'effort-minutes b) def)))
    (cond ((> ea eb) +1)
	  ((< ea eb) -1))))

(defsubst org-cmp-category (a b)
  "Compare the string values of categories of strings A and B."
  (let ((ca (or (get-text-property 1 'org-category a) ""))
	(cb (or (get-text-property 1 'org-category b) "")))
    (cond ((string-lessp ca cb) -1)
	  ((string-lessp cb ca) +1))))

(defsubst org-cmp-todo-state (a b)
  "Compare the todo states of strings A and B."
  (let* ((ma (or (get-text-property 1 'org-marker a)
		 (get-text-property 1 'org-hd-marker a)))
	 (mb (or (get-text-property 1 'org-marker b)
		 (get-text-property 1 'org-hd-marker b)))
	 (fa (and ma (marker-buffer ma)))
	 (fb (and mb (marker-buffer mb)))
	 (todo-kwds
	  (or (and fa (with-current-buffer fa org-todo-keywords-1))
	      (and fb (with-current-buffer fb org-todo-keywords-1))))
	 (ta (or (get-text-property 1 'todo-state a) ""))
	 (tb (or (get-text-property 1 'todo-state b) ""))
	 (la (- (length (member ta todo-kwds))))
	 (lb (- (length (member tb todo-kwds))))
	 (donepa (member ta org-done-keywords-for-agenda))
	 (donepb (member tb org-done-keywords-for-agenda)))
    (cond ((and donepa (not donepb)) -1)
	  ((and (not donepa) donepb) +1)
	  ((< la lb) -1)
	  ((< lb la) +1))))

(defsubst org-cmp-alpha (a b)
  "Compare the headlines, alphabetically."
  (let* ((pla (text-property-any 0 (length a) 'org-heading t a))
	 (plb (text-property-any 0 (length b) 'org-heading t b))
	 (ta (and pla (substring a pla)))
	 (tb (and plb (substring b plb))))
    (when pla
      (if (string-match (concat "\\`[ \t]*" (or (get-text-property 0 'org-todo-regexp a) "")
				"\\([ \t]*\\[[a-zA-Z0-9]\\]\\)? *") ta)
	  (setq ta (substring ta (match-end 0))))
      (setq ta (downcase ta)))
    (when plb
      (if (string-match (concat "\\`[ \t]*" (or (get-text-property 0 'org-todo-regexp b) "")
				"\\([ \t]*\\[[a-zA-Z0-9]\\]\\)? *") tb)
	  (setq tb (substring tb (match-end 0))))
      (setq tb (downcase tb)))
    (cond ((not ta) +1)
	  ((not tb) -1)
	  ((string-lessp ta tb) -1)
	  ((string-lessp tb ta) +1))))

(defsubst org-cmp-tag (a b)
  "Compare the string values of the first tags of A and B."
  (let ((ta (car (last (get-text-property 1 'tags a))))
	(tb (car (last (get-text-property 1 'tags b)))))
    (cond ((not ta) +1)
	  ((not tb) -1)
	  ((string-lessp ta tb) -1)
	  ((string-lessp tb ta) +1))))

(defsubst org-cmp-time (a b)
  "Compare the time-of-day values of strings A and B."
  (let* ((def (if org-sort-agenda-notime-is-late 9901 -1))
	 (ta (or (get-text-property 1 'time-of-day a) def))
	 (tb (or (get-text-property 1 'time-of-day b) def)))
    (cond ((< ta tb) -1)
	  ((< tb ta) +1))))

(defsubst org-cmp-habit-p (a b)
  "Compare the todo states of strings A and B."
  (let ((ha (get-text-property 1 'org-habit-p a))
	(hb (get-text-property 1 'org-habit-p b)))
    (cond ((and ha (not hb)) -1)
	  ((and (not ha) hb) +1))))

(defsubst org-em (x y list) (or (memq x list) (memq y list)))

(defun org-entries-lessp (a b)
  "Predicate for sorting agenda entries."
  ;; The following variables will be used when the form is evaluated.
  ;; So even though the compiler complains, keep them.
  (let* ((ss org-agenda-sorting-strategy-selected)
	 (time-up         (and (org-em 'time-up 'time-down ss)
			       (org-cmp-time a b)))
	 (time-down       (if time-up (- time-up) nil))
	 (priority-up     (and (org-em 'priority-up 'priority-down ss)
			       (org-cmp-priority a b)))
	 (priority-down   (if priority-up (- priority-up) nil))
	 (effort-up       (and (org-em 'effort-up 'effort-down ss)
			       (org-cmp-effort a b)))
	 (effort-down     (if effort-up (- effort-up) nil))
	 (category-up     (and (or (org-em 'category-up 'category-down ss)
				   (memq 'category-keep ss))
			       (org-cmp-category a b)))
	 (category-down   (if category-up (- category-up) nil))
	 (category-keep   (if category-up +1 nil))
	 (tag-up          (and (org-em 'tag-up 'tag-down ss)
			       (org-cmp-tag a b)))
	 (tag-down        (if tag-up (- tag-up) nil))
	 (todo-state-up   (and (org-em 'todo-state-up 'todo-state-down ss)
			       (org-cmp-todo-state a b)))
	 (todo-state-down (if todo-state-up (- todo-state-up) nil))
	 (habit-up        (and (org-em 'habit-up 'habit-down ss)
			       (org-cmp-habit-p a b)))
	 (habit-down      (if habit-up (- habit-up) nil))
	 (alpha-up        (and (org-em 'alpha-up 'alpha-down ss)
			       (org-cmp-alpha a b)))
	 (alpha-down      (if alpha-up (- alpha-up) nil))
	 (need-user-cmp   (org-em 'user-defined-up 'user-defined-down ss))
	 user-defined-up user-defined-down)
    (if (and need-user-cmp org-agenda-cmp-user-defined
	     (functionp org-agenda-cmp-user-defined))
	(setq user-defined-up
	      (funcall org-agenda-cmp-user-defined a b)
	      user-defined-down (if user-defined-up (- user-defined-up) nil)))
    (cdr (assoc
	  (eval (cons 'or org-agenda-sorting-strategy-selected))
	  '((-1 . t) (1 . nil) (nil . nil))))))

;;; Agenda restriction lock

(defvar org-agenda-restriction-lock-overlay (make-overlay 1 1)
  "Overlay to mark the headline to which agenda commands are restricted.")
(overlay-put org-agenda-restriction-lock-overlay
	     'face 'org-agenda-restriction-lock)
(overlay-put org-agenda-restriction-lock-overlay
	     'help-echo "Agendas are currently limited to this subtree.")
(org-detach-overlay org-agenda-restriction-lock-overlay)

(defun org-agenda-set-restriction-lock (&optional type)
  "Set restriction lock for agenda, to current subtree or file.
Restriction will be the file if TYPE is `file', or if type is the
universal prefix '(4), or if the cursor is before the first headline
in the file.  Otherwise, restriction will be to the current subtree."
  (interactive "P")
  (and (equal type '(4)) (setq type 'file))
  (setq type (cond
	      (type type)
	      ((org-at-heading-p) 'subtree)
	      ((condition-case nil (org-back-to-heading t) (error nil))
	       'subtree)
	      (t 'file)))
  (if (eq type 'subtree)
      (progn
	(setq org-agenda-restrict t)
	(setq org-agenda-overriding-restriction 'subtree)
	(put 'org-agenda-files 'org-restrict
	     (list (buffer-file-name (buffer-base-buffer))))
	(org-back-to-heading t)
	(move-overlay org-agenda-restriction-lock-overlay (point) (point-at-eol))
	(move-marker org-agenda-restrict-begin (point))
	(move-marker org-agenda-restrict-end
		     (save-excursion (org-end-of-subtree t)))
	(message "Locking agenda restriction to subtree"))
    (put 'org-agenda-files 'org-restrict
	 (list (buffer-file-name (buffer-base-buffer))))
    (setq org-agenda-restrict nil)
    (setq org-agenda-overriding-restriction 'file)
    (move-marker org-agenda-restrict-begin nil)
    (move-marker org-agenda-restrict-end nil)
    (message "Locking agenda restriction to file"))
  (setq current-prefix-arg nil)
  (org-agenda-maybe-redo))

(defun org-agenda-remove-restriction-lock (&optional noupdate)
  "Remove the agenda restriction lock."
  (interactive "P")
  (org-detach-overlay org-agenda-restriction-lock-overlay)
  (org-detach-overlay org-speedbar-restriction-lock-overlay)
  (setq org-agenda-overriding-restriction nil)
  (setq org-agenda-restrict nil)
  (put 'org-agenda-files 'org-restrict nil)
  (move-marker org-agenda-restrict-begin nil)
  (move-marker org-agenda-restrict-end nil)
  (setq current-prefix-arg nil)
  (message "Agenda restriction lock removed")
  (or noupdate (org-agenda-maybe-redo)))

(defun org-agenda-maybe-redo ()
  "If there is any window showing the agenda view, update it."
  (let ((w (get-buffer-window org-agenda-buffer-name t))
	(w0 (selected-window)))
    (when w
      (select-window w)
      (org-agenda-redo)
      (select-window w0)
      (if org-agenda-overriding-restriction
	  (message "Agenda view shifted to new %s restriction"
		   org-agenda-overriding-restriction)
	(message "Agenda restriction lock removed")))))

;;; Agenda commands

(defun org-agenda-check-type (error &rest types)
  "Check if agenda buffer is of allowed type.
If ERROR is non-nil, throw an error, otherwise just return nil.
Allowed types are 'agenda 'timeline 'todo 'tags 'search."
  (if (not org-agenda-type)
      (error "No Org agenda currently displayed")
    (if (memq org-agenda-type types)
	t
      (if error
	  (error "Not allowed in %s-type agenda buffers" org-agenda-type)
	nil))))

(defun org-agenda-Quit ()
  "Exit the agenda and kill buffers loaded by `org-agenda'.
Also restore the window configuration."
  (interactive)
  (if org-agenda-columns-active
      (org-columns-quit)
    (let ((buf (current-buffer)))
      (if (eq org-agenda-window-setup 'other-frame)
	  (progn
	    (org-agenda-reset-markers)
	    (kill-buffer buf)
	    (org-columns-remove-overlays)
	    (setq org-agenda-archives-mode nil)
	    (delete-frame))
	(and (not (eq org-agenda-window-setup 'current-window))
	     (not (one-window-p))
	     (delete-window))
	(org-agenda-reset-markers)
	(kill-buffer buf)
	(org-columns-remove-overlays)
	(setq org-agenda-archives-mode nil)))
    ;; Maybe restore the pre-agenda window configuration.
    (and org-agenda-restore-windows-after-quit
	 (not (eq org-agenda-window-setup 'other-frame))
	 org-agenda-pre-window-conf
	 (set-window-configuration org-agenda-pre-window-conf)
	 (setq org-agenda-pre-window-conf nil))))

(defun org-agenda-quit ()
  "Exit the agenda and restore the window configuration.
When `org-agenda-sticky' is non-nil, only bury the agenda."
  (interactive)
  (if (and (eq org-indirect-buffer-display 'other-window)
	   org-last-indirect-buffer)
      (delete-window (get-buffer-window org-last-indirect-buffer)))
  (if org-agenda-columns-active
      (org-columns-quit)
    (if org-agenda-sticky
	(let ((buf (current-buffer)))
	  (if (eq org-agenda-window-setup 'other-frame)
	      (progn
		(delete-frame))
	    (and (not (eq org-agenda-window-setup 'current-window))
		 (not (one-window-p))
		 (delete-window)))
	  (with-current-buffer buf
	    (bury-buffer)
	    ;; Maybe restore the pre-agenda window configuration.
	    (and org-agenda-restore-windows-after-quit
		 (not (eq org-agenda-window-setup 'other-frame))
		 org-agenda-pre-window-conf
		 (set-window-configuration org-agenda-pre-window-conf)
		 (setq org-agenda-pre-window-conf nil))))
      (org-agenda-Quit))))

(defun org-agenda-exit ()
  "Exit the agenda and restore the window configuration.
Also kill Org-mode buffers loaded by `org-agenda'.  Org-mode
buffers visited directly by the user will not be touched."
  (interactive)
  (org-release-buffers org-agenda-new-buffers)
  (setq org-agenda-new-buffers nil)
  (org-agenda-Quit))

(defun org-agenda-kill-all-agenda-buffers ()
  "Kill all buffers in `org-agenda-mode'.
This is used when toggling sticky agendas.
You can also explicitly invoke it with `C-c a C-k'."
  (interactive)
  (let (blist)
    (dolist (buf (buffer-list))
      (when (with-current-buffer buf (eq major-mode 'org-agenda-mode))
	(push buf blist)))
    (mapc 'kill-buffer blist)))

(defun org-agenda-execute (arg)
  "Execute another agenda command, keeping same window.
So this is just a shortcut for \\<global-map>`\\[org-agenda]', available
in the agenda."
  (interactive "P")
  (let ((org-agenda-window-setup 'current-window))
    (org-agenda arg)))

(defun org-agenda-redo (&optional all)
  "Rebuild possibly ALL agenda view(s) in the current buffer."
  (interactive "P")
  (let* ((p (or (and (looking-at "\\'") (1- (point))) (point)))
	 (cpa (unless (eq all t) current-prefix-arg))
	 (org-agenda-doing-sticky-redo org-agenda-sticky)
	 (org-agenda-sticky nil)
	 (org-agenda-buffer-name (or org-agenda-this-buffer-name
				     org-agenda-buffer-name))
	 (org-agenda-keep-modes t)
	 (tag-filter org-agenda-tag-filter)
	 (tag-preset (get 'org-agenda-tag-filter :preset-filter))
	 (top-cat-filter org-agenda-top-category-filter)
	 (cat-filter org-agenda-category-filter)
	 (cat-preset (get 'org-agenda-category-filter :preset-filter))
	 (org-agenda-tag-filter-while-redo (or tag-filter tag-preset))
	 (cols org-agenda-columns-active)
	 (line (org-current-line))
	 (window-line (- line (org-current-line (window-start))))
	 (lprops (get 'org-agenda-redo-command 'org-lprops))
	 (redo-cmd (get-text-property p 'org-redo-cmd))
	 (last-args (get-text-property p 'org-last-args))
	 (org-agenda-overriding-cmd (get-text-property p 'org-series-cmd))
	 (org-agenda-overriding-cmd-arguments
	  (unless (eq all t)
	    (cond ((listp last-args)
		   (cons (or cpa (car last-args)) (cdr last-args)))
		  ((stringp last-args)
		   last-args))))
	 (series-redo-cmd (get-text-property p 'org-series-redo-cmd)))
    (put 'org-agenda-tag-filter :preset-filter nil)
    (put 'org-agenda-category-filter :preset-filter nil)
    (and cols (org-columns-quit))
    (message "Rebuilding agenda buffer...")
    (if series-redo-cmd
	(eval series-redo-cmd)
      (org-let lprops '(eval redo-cmd)))
    (setq org-agenda-undo-list nil
	  org-agenda-pending-undo-list nil)
    (message "Rebuilding agenda buffer...done")
    (put 'org-agenda-tag-filter :preset-filter tag-preset)
    (put 'org-agenda-category-filter :preset-filter cat-preset)
    (and (or tag-filter tag-preset) (org-agenda-filter-apply tag-filter 'tag))
    (and (or cat-filter cat-preset) (org-agenda-filter-apply cat-filter 'category))
    (and top-cat-filter (org-agenda-filter-top-category-apply top-cat-filter))
    (and cols (org-called-interactively-p 'any) (org-agenda-columns))
    (org-goto-line line)
    (recenter window-line)))

(defvar org-global-tags-completion-table nil)
(defvar org-agenda-filter-form nil)
(defvar org-agenda-filtered-by-category nil)

(defun org-agenda-filter-by-category (strip)
  "Keep only those lines in the agenda buffer that have a specific category.
The category is that of the current line."
  (interactive "P")
  (if (and org-agenda-filtered-by-category
	   org-agenda-category-filter)
      (org-agenda-filter-show-all-cat)
    (let ((cat (org-no-properties (get-text-property (point) 'org-category))))
      (if cat (org-agenda-filter-apply
	       (list (concat (if strip "-" "+") cat)) 'category)
	(error "No category at point")))))

(defun org-find-top-category (&optional pos)
  (save-excursion
    (with-current-buffer (if pos (marker-buffer pos) (current-buffer))
      (if pos (goto-char pos))
      ;; Skip up to the topmost parent
      (while (ignore-errors (outline-up-heading 1) t))
      (ignore-errors
	(nth 4 (org-heading-components))))))

(defvar org-agenda-filtered-by-top-category nil)

(defun org-agenda-filter-by-top-category (strip)
  "Keep only those lines in the agenda buffer that have a specific category.
The category is that of the current line."
  (interactive "P")
  (if org-agenda-filtered-by-top-category
      (progn
        (setq org-agenda-filtered-by-top-category nil
	      org-agenda-top-category-filter nil)
        (org-agenda-filter-show-all-cat))
    (let ((cat (org-find-top-category (org-get-at-bol 'org-hd-marker))))
      (if cat (org-agenda-filter-top-category-apply cat strip)
        (error "No top-level category at point")))))

(defun org-agenda-filter-by-tag (strip &optional char narrow)
  "Keep only those lines in the agenda buffer that have a specific tag.
The tag is selected with its fast selection letter, as configured.
With prefix argument STRIP, remove all lines that do have the tag.
A lisp caller can specify CHAR.  NARROW means that the new tag should be
used to narrow the search - the interactive user can also press `-' or `+'
to switch to narrowing."
  (interactive "P")
  (let* ((alist org-tag-alist-for-agenda)
	 (tag-chars (mapconcat
		     (lambda (x) (if (and (not (symbolp (car x)))
					  (cdr x))
				     (char-to-string (cdr x))
				   ""))
		     alist ""))
	 (efforts (org-split-string
		   (or (cdr (assoc (concat org-effort-property "_ALL")
				   org-global-properties))
		       "0 0:10 0:30 1:00 2:00 3:00 4:00 5:00 6:00 7:00 8:00"
		       "")))
	 (effort-op org-agenda-filter-effort-default-operator)
	 (effort-prompt "")
	 (inhibit-read-only t)
	 (current org-agenda-tag-filter)
	 maybe-refresh a n tag)
    (unless char
      (message
       "%s by tag [%s ], [TAB], %s[/]:off, [+-]:narrow, [>=<?]:effort: "
       (if narrow "Narrow" "Filter") tag-chars
       (if org-agenda-auto-exclude-function "[RET], " ""))
      (setq char (read-char-exclusive)))
    (when (member char '(?+ ?-))
      ;; Narrowing down
      (cond ((equal char ?-) (setq strip t narrow t))
	    ((equal char ?+) (setq strip nil narrow t)))
      (message
       "Narrow by tag [%s ], [TAB], [/]:off, [>=<]:effort: " tag-chars)
      (setq char (read-char-exclusive)))
    (when (member char '(?< ?> ?= ??))
      ;; An effort operator
      (setq effort-op (char-to-string char))
      (setq alist nil) ; to make sure it will be interpreted as effort.
      (unless (equal char ??)
	(loop for i from 0 to 9 do
	      (setq effort-prompt
		    (concat
		     effort-prompt " ["
		     (if (= i 9) "0" (int-to-string (1+ i)))
		     "]" (nth i efforts))))
	(message "Effort%s: %s " effort-op effort-prompt)
	(setq char (read-char-exclusive))
	(when (or (< char ?0) (> char ?9))
	  (error "Need 1-9,0 to select effort"))))
    (when (equal char ?\t)
      (unless (local-variable-p 'org-global-tags-completion-table (current-buffer))
	(org-set-local 'org-global-tags-completion-table
		       (org-global-tags-completion-table)))
      (let ((completion-ignore-case t))
	(setq tag (org-icompleting-read
		   "Tag: " org-global-tags-completion-table))))
    (cond
     ((equal char ?\r)
      (org-agenda-filter-show-all-tag)
      (when org-agenda-auto-exclude-function
	(setq org-agenda-tag-filter '())
	(dolist (tag (org-agenda-get-represented-tags))
	  (let ((modifier (funcall org-agenda-auto-exclude-function tag)))
	    (if modifier
		(push modifier org-agenda-tag-filter))))
	(if (not (null org-agenda-tag-filter))
	    (org-agenda-filter-apply org-agenda-tag-filter 'tag)))
      (setq maybe-refresh t))
     ((equal char ?/)
      (org-agenda-filter-show-all-tag)
      (when (get 'org-agenda-tag-filter :preset-filter)
	(org-agenda-filter-apply org-agenda-tag-filter 'tag))
      (setq maybe-refresh t))
     ((equal char ?. )
      (setq org-agenda-tag-filter
	    (mapcar (lambda(tag) (concat "+" tag))
		    (org-get-at-bol 'tags)))
      (org-agenda-filter-apply org-agenda-tag-filter 'tag)
      (setq maybe-refresh t))
     ((or (equal char ?\ )
	  (setq a (rassoc char alist))
	  (and (>= char ?0) (<= char ?9)
	       (setq n (if (= char ?0) 9 (- char ?0 1))
		     tag (concat effort-op (nth n efforts))
		     a (cons tag nil)))
	  (and (= char ??)
	       (setq tag "?eff")
	       a (cons tag nil))
	  (and tag (setq a (cons tag nil))))
      (org-agenda-filter-show-all-tag)
      (setq tag (car a))
      (setq org-agenda-tag-filter
	    (cons (concat (if strip "-" "+") tag)
		  (if narrow current nil)))
      (org-agenda-filter-apply org-agenda-tag-filter 'tag)
      (setq maybe-refresh t))
     (t (error "Invalid tag selection character %c" char)))
    (when (and maybe-refresh
	       (eq org-agenda-clockreport-mode 'with-filter))
      (org-agenda-redo))))

(defun org-agenda-get-represented-tags ()
  "Get a list of all tags currently represented in the agenda."
  (let (p tags)
    (save-excursion
      (goto-char (point-min))
      (while (setq p (next-single-property-change (point) 'tags))
	(goto-char p)
	(mapc (lambda (x) (add-to-list 'tags x))
	      (get-text-property (point) 'tags))))
    tags))

(defun org-agenda-filter-by-tag-refine (strip &optional char)
  "Refine the current filter.  See `org-agenda-filter-by-tag'."
  (interactive "P")
  (org-agenda-filter-by-tag strip char 'refine))

(defun org-agenda-filter-make-matcher ()
  "Create the form that tests a line for agenda filter."
  (let (f f1)
    ;; first compute the tag-filter matcher
    (dolist (x (delete-dups
		(append (get 'org-agenda-tag-filter
			     :preset-filter) org-agenda-tag-filter)))
      (if (member x '("-" "+"))
	  (setq f1 (if (equal x "-") 'tags '(not tags)))
	(if (string-match "[<=>?]" x)
	    (setq f1 (org-agenda-filter-effort-form x))
	  (setq f1 (list 'member (downcase (substring x 1)) 'tags)))
	(if (equal (string-to-char x) ?-)
	    (setq f1 (list 'not f1))))
      (push f1 f))
    ;; then compute the category-filter matcher
    (dolist (x (delete-dups
		(append (get 'org-agenda-category-filter
			     :preset-filter) org-agenda-category-filter)))
      (if (equal "-" (substring x 0 1))
	  (setq f1 (list 'not (list 'equal (substring x 1) 'cat)))
	(setq f1 (list 'equal (substring x 1) 'cat)))
      (push f1 f))
    (cons 'and (nreverse f))))

(defun org-agenda-filter-effort-form (e)
  "Return the form to compare the effort of the current line with what E says.
E looks like \"+<2:25\"."
  (let (op)
    (setq e (substring e 1))
    (setq op (string-to-char e) e (substring e 1))
    (setq op (cond ((equal op ?<) '<=)
		   ((equal op ?>) '>=)
		   ((equal op ??) op)
		   (t '=)))
    (list 'org-agenda-compare-effort (list 'quote op)
	  (org-duration-string-to-minutes e))))

(defun org-agenda-compare-effort (op value)
  "Compare the effort of the current line with VALUE, using OP.
If the line does not have an effort defined, return nil."
  (let ((eff (org-get-at-bol 'effort-minutes)))
    (if (equal op ??)
	(not eff)
      (funcall op (or eff (if org-sort-agenda-noeffort-is-high 32767 0))
	       value))))

(defun org-agenda-filter-apply (filter type)
  "Set FILTER as the new agenda filter and apply it."
  (let (tags cat)
    (if (eq type 'tag)
	(setq org-agenda-tag-filter filter)
      (setq org-agenda-category-filter filter))
    (setq org-agenda-filter-form (org-agenda-filter-make-matcher))
    (if (and (eq type 'category)
	     (not (equal (substring (car filter) 0 1) "-")))
	;; Only set `org-agenda-filtered-by-category' to t
	;; when a unique category is used as the filter
	(setq org-agenda-filtered-by-category t))
    (org-agenda-set-mode-name)
    (save-excursion
      (goto-char (point-min))
      (while (not (eobp))
	(if (org-get-at-bol 'org-marker)
	    (progn
	      (setq tags (org-get-at-bol 'tags) ; used in eval
		    cat (get-text-property (point) 'org-category))
	      (if (not (eval org-agenda-filter-form))
		  (org-agenda-filter-hide-line type))
	      (beginning-of-line 2))
	  (beginning-of-line 2))))
    (if (get-char-property (point) 'invisible)
	(ignore-errors (org-agenda-previous-line)))))

(defun org-agenda-filter-top-category-apply (category &optional negative)
  "Set FILTER as the new agenda filter and apply it."
  (org-agenda-set-mode-name)
  (save-excursion
    (goto-char (point-min))
    (while (not (eobp))
      (let* ((pos (org-get-at-bol 'org-hd-marker))
             (topcat (and pos (org-find-top-category pos))))
        (if (and topcat (funcall (if negative 'identity 'not)
                                 (string= category topcat)))
            (org-agenda-filter-hide-line 'category)))
      (beginning-of-line 2)))
  (if (get-char-property (point) 'invisible)
      (org-agenda-previous-line))
  (setq org-agenda-top-category-filter category
	org-agenda-filtered-by-top-category t))

(defun org-agenda-filter-hide-line (type)
  (let (ov)
    (setq ov (make-overlay (max (point-min) (1- (point-at-bol)))
			   (point-at-eol)))
    (overlay-put ov 'invisible t)
    (overlay-put ov 'type type)
    (if (eq type 'tag)
	(push ov org-agenda-tag-filter-overlays)
      (push ov org-agenda-cat-filter-overlays))))

(defun org-agenda-fix-tags-filter-overlays-at (&optional pos)
  (setq pos (or pos (point)))
  (save-excursion
    (dolist (ov (overlays-at pos))
      (when (and (overlay-get ov 'invisible)
		 (eq (overlay-get ov 'type) 'tag))
	(goto-char pos)
	(if (< (overlay-start ov) (point-at-eol))
	    (move-overlay ov (point-at-eol)
			  (overlay-end ov)))))))

(defun org-agenda-filter-show-all-tag nil
  (mapc 'delete-overlay org-agenda-tag-filter-overlays)
  (setq org-agenda-tag-filter-overlays nil
	org-agenda-tag-filter nil
	org-agenda-filter-form nil)
  (org-agenda-set-mode-name))

(defun org-agenda-filter-show-all-cat nil
  (mapc 'delete-overlay org-agenda-cat-filter-overlays)
  (setq org-agenda-cat-filter-overlays nil
	org-agenda-filtered-by-category nil
	org-agenda-category-filter nil
	org-agenda-filter-form nil)
  (org-agenda-set-mode-name))

(defun org-agenda-manipulate-query-add ()
  "Manipulate the query by adding a search term with positive selection.
Positive selection means the term must be matched for selection of an entry."
  (interactive)
  (org-agenda-manipulate-query ?\[))
(defun org-agenda-manipulate-query-subtract ()
  "Manipulate the query by adding a search term with negative selection.
Negative selection means term must not be matched for selection of an entry."
  (interactive)
  (org-agenda-manipulate-query ?\]))
(defun org-agenda-manipulate-query-add-re ()
  "Manipulate the query by adding a search regexp with positive selection.
Positive selection means the regexp must match for selection of an entry."
  (interactive)
  (org-agenda-manipulate-query ?\{))
(defun org-agenda-manipulate-query-subtract-re ()
  "Manipulate the query by adding a search regexp with negative selection.
Negative selection means regexp must not match for selection of an entry."
  (interactive)
  (org-agenda-manipulate-query ?\}))
(defun org-agenda-manipulate-query (char)
  (cond
   ((memq org-agenda-type '(timeline agenda))
    (let ((org-agenda-include-inactive-timestamps t))
      (org-agenda-redo))
    (message "Display now includes inactive timestamps as well"))
   ((eq org-agenda-type 'search)
    (org-add-to-string
     'org-agenda-query-string
     (if org-agenda-last-search-view-search-was-boolean
	 (cdr (assoc char '((?\[ . " +") (?\] . " -")
			    (?\{ . " +{}") (?\} . " -{}"))))
       " "))
    (setq org-agenda-redo-command
	  (list 'org-search-view
		(car (get-text-property (min (1- (point-max)) (point))
					'org-last-args))
		org-agenda-query-string
		(+ (length org-agenda-query-string)
		   (if (member char '(?\{ ?\})) 0 1))))
    (set-register org-agenda-query-register org-agenda-query-string)
    (let ((org-agenda-overriding-arguments
	   (cdr org-agenda-redo-command)))
      (org-agenda-redo)))
   (t (error "Cannot manipulate query for %s-type agenda buffers"
	     org-agenda-type))))

(defun org-add-to-string (var string)
  (set var (concat (symbol-value var) string)))

(defun org-agenda-goto-date (span)
  "Jump to DATE in agenda."
  (interactive "P")
  (let* ((org-read-date-prefer-future
	  (eval org-agenda-jump-prefer-future))
	 (date (org-read-date))
	 (org-agenda-sticky-orig org-agenda-sticky)
	 (org-agenda-buffer-tmp-name (buffer-name))
	 (args (get-text-property (min (1- (point-max)) (point)) 'org-last-args))
	 (0-arg (or current-prefix-arg (car args)))
	 (2-arg (nth 2 args))
	 (newcmd (list 'org-agenda-list 0-arg date
		       (org-agenda-span-to-ndays 2-arg)))
	 (newargs (cdr newcmd))
	 (inhibit-read-only t)
	 org-agenda-sticky)
    (if (not (org-agenda-check-type t 'agenda))
	(error "Not available in non-agenda blocks")
      (add-text-properties (point-min) (point-max)
			   `(org-redo-cmd ,newcmd org-last-args ,newargs))
      (org-agenda-redo)
    (setq org-agenda-sticky org-agenda-sticky-orig
	  org-agenda-this-buffer-is-sticky org-agenda-sticky))))

(defun org-agenda-goto-today ()
  "Go to today."
  (interactive)
  (org-agenda-check-type t 'timeline 'agenda)
  (let* ((args (get-text-property (min (1- (point-max)) (point)) 'org-last-args))
	 (curspan (nth 2 args))
	 (tdpos (text-property-any (point-min) (point-max) 'org-today t)))
    (cond
     (tdpos (goto-char tdpos))
     ((eq org-agenda-type 'agenda)
      (let* ((sd (org-agenda-compute-starting-span
		  (org-today) (or curspan org-agenda-ndays org-agenda-span)))
	     (org-agenda-overriding-arguments args))
	(setf (nth 1 org-agenda-overriding-arguments) sd)
	(org-agenda-redo)
	(org-agenda-find-same-or-today-or-agenda)))
     (t (error "Cannot find today")))))

(defun org-agenda-find-same-or-today-or-agenda (&optional cnt)
  (goto-char
   (or (and cnt (text-property-any (point-min) (point-max) 'org-day-cnt cnt))
       (text-property-any (point-min) (point-max) 'org-today t)
       (text-property-any (point-min) (point-max) 'org-agenda-type 'agenda)
       (and (get-text-property (min (1- (point-max)) (point)) 'org-series)
	    (org-agenda-goto-block-beginning))
       (point-min))))

(defun org-agenda-goto-block-beginning ()
  "Go the agenda block beginning."
  (interactive)
  (if (not (derived-mode-p 'org-agenda-mode))
      (error "Cannot execute this command outside of org-agenda-mode buffers")
    (let (dest)
      (save-excursion
	(unless (looking-at "\\'")
	  (forward-char))
	(let* ((prop 'org-agenda-structural-header)
	       (p (previous-single-property-change (point) prop))
	       (n (next-single-property-change (or (and (looking-at "\\`") 1)
						   (1- (point))) prop)))
	  (setq dest (cond ((eq n (point-at-eol)) (1- n)) (p (1- p))))))
      (if (not dest)
	  (error "Cannot find the beginning of the blog")
	(goto-char dest)
	(move-beginning-of-line 1)))))

(defun org-agenda-later (arg)
  "Go forward in time by the current span.
With prefix ARG, go forward that many times the current span."
  (interactive "p")
  (org-agenda-check-type t 'agenda)
  (let* ((args (get-text-property (min (1- (point-max)) (point)) 'org-last-args))
	 (span (or (nth 2 args) org-agenda-current-span))
	 (sd (or (nth 1 args) (org-get-at-bol 'day) org-starting-day))
	 (greg (calendar-gregorian-from-absolute sd))
	 (cnt (org-get-at-bol 'org-day-cnt))
	 greg2)
    (cond
     ((numberp span)
      (setq sd (+ (* span arg) sd)))
     ((eq span 'day)
      (setq sd (+ arg sd)))
     ((eq span 'week)
      (setq sd (+ (* 7 arg) sd)))
     ((eq span 'month)
      (setq greg2 (list (+ (car greg) arg) (nth 1 greg) (nth 2 greg))
	    sd (calendar-absolute-from-gregorian greg2))
      (setcar greg2 (1+ (car greg2))))
     ((eq span 'year)
      (setq greg2 (list (car greg) (nth 1 greg) (+ arg (nth 2 greg)))
	    sd (calendar-absolute-from-gregorian greg2))
      (setcar (nthcdr 2 greg2) (1+ (nth 2 greg2))))
     (t
      (setq sd (+ (* span arg) sd))))
    (let ((org-agenda-overriding-cmd
	   ;; `cmd' may have been set by `org-agenda-run-series' which
	   ;; uses `org-agenda-overriding-cmd' to decide whether
	   ;; overriding is allowed for `cmd'
	   (get-text-property (min (1- (point-max)) (point)) 'org-series-cmd))
	  (org-agenda-overriding-arguments
	   (list (car args) sd span)))
      (org-agenda-redo)
      (org-agenda-find-same-or-today-or-agenda cnt))))

(defun org-agenda-earlier (arg)
  "Go backward in time by the current span.
With prefix ARG, go backward that many times the current span."
  (interactive "p")
  (org-agenda-later (- arg)))

(defun org-agenda-view-mode-dispatch ()
  "Call one of the view mode commands."
  (interactive)
  (message "View: [d]ay        [w]eek       [m]onth       [y]ear   [SPC]reset  [q]uit/abort
      time[G]rid   [[]inactive  [f]ollow      [l]og    [L]og-all   [c]lockcheck
      [a]rch-trees [A]rch-files clock[R]eport include[D]iary       [E]ntryText")
  (let ((a (read-char-exclusive)))
    (case a
      (?\  (call-interactively 'org-agenda-reset-view))
      (?d (call-interactively 'org-agenda-day-view))
      (?w (call-interactively 'org-agenda-week-view))
      (?m (call-interactively 'org-agenda-month-view))
      (?y (call-interactively 'org-agenda-year-view))
      (?l (call-interactively 'org-agenda-log-mode))
      (?L (org-agenda-log-mode '(4)))
      (?c (org-agenda-log-mode 'clockcheck))
      ((?F ?f) (call-interactively 'org-agenda-follow-mode))
      (?a (call-interactively 'org-agenda-archives-mode))
      (?A (org-agenda-archives-mode 'files))
      ((?R ?r) (call-interactively 'org-agenda-clockreport-mode))
      ((?E ?e) (call-interactively 'org-agenda-entry-text-mode))
      (?G (call-interactively 'org-agenda-toggle-time-grid))
      (?D (call-interactively 'org-agenda-toggle-diary))
      (?\! (call-interactively 'org-agenda-toggle-deadlines))
      (?\[ (let ((org-agenda-include-inactive-timestamps t))
	     (org-agenda-check-type t 'timeline 'agenda)
	     (org-agenda-redo))
	   (message "Display now includes inactive timestamps as well"))
      (?q (message "Abort"))
      (otherwise (error "Invalid key" )))))

(defun org-agenda-reset-view ()
  "Switch to default view for agenda."
  (interactive)
  (org-agenda-change-time-span (or org-agenda-ndays org-agenda-span)))
(defun org-agenda-day-view (&optional day-of-year)
  "Switch to daily view for agenda.
With argument DAY-OF-YEAR, switch to that day of the year."
  (interactive "P")
  (org-agenda-change-time-span 'day day-of-year))
(defun org-agenda-week-view (&optional iso-week)
  "Switch to daily view for agenda.
With argument ISO-WEEK, switch to the corresponding ISO week.
If ISO-WEEK has more then 2 digits, only the last two encode the
week.  Any digits before this encode a year.  So 200712 means
week 12 of year 2007.  Years in the range 1938-2037 can also be
written as 2-digit years."
  (interactive "P")
  (org-agenda-change-time-span 'week iso-week))
(defun org-agenda-month-view (&optional month)
  "Switch to monthly view for agenda.
With argument MONTH, switch to that month."
  (interactive "P")
  (org-agenda-change-time-span 'month month))
(defun org-agenda-year-view (&optional year)
  "Switch to yearly view for agenda.
With argument YEAR, switch to that year.
If MONTH has more then 2 digits, only the last two encode the
month.  Any digits before this encode a year.  So 200712 means
December year 2007.  Years in the range 1938-2037 can also be
written as 2-digit years."
  (interactive "P")
  (when year
    (setq year (org-small-year-to-year year)))
  (if (y-or-n-p "Are you sure you want to compute the agenda for an entire year? ")
      (org-agenda-change-time-span 'year year)
    (error "Abort")))

(defun org-agenda-change-time-span (span &optional n)
  "Change the agenda view to SPAN.
SPAN may be `day', `week', `month', `year'."
  (org-agenda-check-type t 'agenda)
  (let* ((args (get-text-property (min (1- (point-max)) (point)) 'org-last-args))
	 (curspan (nth 2 args)))
    (if (and (not n) (equal curspan span))
	(error "Viewing span is already \"%s\"" span))
    (let* ((sd (or (org-get-at-bol 'day)
		   (nth 1 args)
		   org-starting-day))
	   (sd (org-agenda-compute-starting-span sd span n))
	   (org-agenda-overriding-cmd
	    (get-text-property (min (1- (point-max)) (point)) 'org-series-cmd))
	   (org-agenda-overriding-arguments
	    (list (car args) sd span)))
      (org-agenda-redo)
      (org-agenda-find-same-or-today-or-agenda))
    (org-agenda-set-mode-name)
    (message "Switched to %s view" span)))

(defun org-agenda-compute-starting-span (sd span &optional n)
  "Compute starting date for agenda.
SPAN may be `day', `week', `month', `year'.  The return value
is a cons cell with the starting date and the number of days,
so that the date SD will be in that range."
  (let* ((greg (calendar-gregorian-from-absolute sd))
	 (dg (nth 1 greg))
	 (mg (car greg))
	 (yg (nth 2 greg)))
    (cond
     ((eq span 'day)
      (when n
	(setq sd (+ (calendar-absolute-from-gregorian
		     (list mg 1 yg))
		    n -1))))
     ((eq span 'week)
      (let* ((nt (calendar-day-of-week
		  (calendar-gregorian-from-absolute sd)))
	     (d (if org-agenda-start-on-weekday
		    (- nt org-agenda-start-on-weekday)
		  0))
	     y1)
	(setq sd (- sd (+ (if (< d 0) 7 0) d)))
	(when n
	  (require 'cal-iso)
	  (when (> n 99)
	    (setq y1 (org-small-year-to-year (/ n 100))
		  n (mod n 100)))
	  (setq sd
		(calendar-absolute-from-iso
		 (list n 1
		       (or y1 (nth 2 (calendar-iso-from-absolute sd)))))))))
     ((eq span 'month)
      (let (y1)
	(when (and n (> n 99))
	  (setq y1 (org-small-year-to-year (/ n 100))
		n (mod n 100)))
	(setq sd (calendar-absolute-from-gregorian
		  (list (or n mg) 1 (or y1 yg))))))
     ((eq span 'year)
      (setq sd (calendar-absolute-from-gregorian
		(list 1 1 (or n yg))))))
    sd))

(defun org-agenda-next-date-line (&optional arg)
  "Jump to the next line indicating a date in agenda buffer."
  (interactive "p")
  (org-agenda-check-type t 'agenda 'timeline)
  (beginning-of-line 1)
  ;; This does not work if user makes date format that starts with a blank
  (if (looking-at "^\\S-") (forward-char 1))
  (if (not (re-search-forward "^\\S-" nil t arg))
      (progn
	(backward-char 1)
	(error "No next date after this line in this buffer")))
  (goto-char (match-beginning 0)))

(defun org-agenda-previous-date-line (&optional arg)
  "Jump to the previous line indicating a date in agenda buffer."
  (interactive "p")
  (org-agenda-check-type t 'agenda 'timeline)
  (beginning-of-line 1)
  (if (not (re-search-backward "^\\S-" nil t arg))
      (error "No previous date before this line in this buffer")))

;; Initialize the highlight
(defvar org-hl (make-overlay 1 1))
(overlay-put org-hl 'face 'highlight)

(defun org-highlight (begin end &optional buffer)
  "Highlight a region with overlay."
  (move-overlay org-hl begin end (or buffer (current-buffer))))

(defun org-unhighlight ()
  "Detach overlay INDEX."
  (org-detach-overlay org-hl))

(defun org-unhighlight-once ()
  "Remove the highlight from its position, and this function from the hook."
  (remove-hook 'pre-command-hook 'org-unhighlight-once)
  (org-unhighlight))

(defvar org-agenda-pre-follow-window-conf nil)
(defun org-agenda-follow-mode ()
  "Toggle follow mode in an agenda buffer."
  (interactive)
  (unless org-agenda-follow-mode
    (setq org-agenda-pre-follow-window-conf
	  (current-window-configuration)))
  (setq org-agenda-follow-mode (not org-agenda-follow-mode))
  (unless org-agenda-follow-mode
    (set-window-configuration org-agenda-pre-follow-window-conf))
  (org-agenda-set-mode-name)
  (org-agenda-do-context-action)
  (message "Follow mode is %s"
	   (if org-agenda-follow-mode "on" "off")))

(defun org-agenda-entry-text-mode (&optional arg)
  "Toggle entry text mode in an agenda buffer."
  (interactive "P")
  (setq org-agenda-entry-text-mode (or (integerp arg)
                                       (not org-agenda-entry-text-mode)))
  (org-agenda-entry-text-hide)
  (and org-agenda-entry-text-mode
       (let ((org-agenda-entry-text-maxlines
	      (if (integerp arg) arg org-agenda-entry-text-maxlines)))
	 (org-agenda-entry-text-show)))
  (org-agenda-set-mode-name)
  (message "Entry text mode is %s.  Maximum number of lines is %d"
	   (if org-agenda-entry-text-mode "on" "off")
	   (if (integerp arg) arg org-agenda-entry-text-maxlines)))

(defun org-agenda-clockreport-mode (&optional with-filter)
  "Toggle clocktable mode in an agenda buffer.
With prefix arg WITH-FILTER, make the clocktable respect the current
agenda filter."
  (interactive "P")
  (org-agenda-check-type t 'agenda)
  (if with-filter
      (setq org-agenda-clockreport-mode 'with-filter)
    (setq org-agenda-clockreport-mode (not org-agenda-clockreport-mode)))
  (org-agenda-set-mode-name)
  (org-agenda-redo)
  (message "Clocktable mode is %s"
	   (if org-agenda-clockreport-mode "on" "off")))

(defun org-agenda-log-mode (&optional special)
  "Toggle log mode in an agenda buffer.
With argument SPECIAL, show all possible log items, not only the ones
configured in `org-agenda-log-mode-items'.
With a double `C-u' prefix arg, show *only* log items, nothing else."
  (interactive "P")
  (org-agenda-check-type t 'agenda 'timeline)
  (setq org-agenda-show-log
	(cond
	 ((equal special '(16)) 'only)
	 ((eq special 'clockcheck)
	  (if (eq org-agenda-show-log 'clockcheck)
	      nil 'clockcheck))
	 (special '(closed clock state))
	 (t (not org-agenda-show-log))))
  (org-agenda-set-mode-name)
  (org-agenda-redo)
  (message "Log mode is %s"
	   (if org-agenda-show-log "on" "off")))

(defun org-agenda-archives-mode (&optional with-files)
  "Toggle inclusion of items in trees marked with :ARCHIVE:.
When called with a prefix argument, include all archive files as well."
  (interactive "P")
  (setq org-agenda-archives-mode
	(if with-files t (if org-agenda-archives-mode nil 'trees)))
  (org-agenda-set-mode-name)
  (org-agenda-redo)
  (message
   "%s"
   (cond
    ((eq org-agenda-archives-mode nil)
     "No archives are included")
    ((eq org-agenda-archives-mode 'trees)
     (format "Trees with :%s: tag are included" org-archive-tag))
    ((eq org-agenda-archives-mode t)
     (format "Trees with :%s: tag and all active archive files are included"
	     org-archive-tag)))))

(defun org-agenda-toggle-diary ()
  "Toggle diary inclusion in an agenda buffer."
  (interactive)
  (org-agenda-check-type t 'agenda)
  (setq org-agenda-include-diary (not org-agenda-include-diary))
  (org-agenda-redo)
  (org-agenda-set-mode-name)
  (message "Diary inclusion turned %s"
	   (if org-agenda-include-diary "on" "off")))

(defun org-agenda-toggle-deadlines ()
  "Toggle inclusion of entries with a deadline in an agenda buffer."
  (interactive)
  (org-agenda-check-type t 'agenda)
  (setq org-agenda-include-deadlines (not org-agenda-include-deadlines))
  (org-agenda-redo)
  (org-agenda-set-mode-name)
  (message "Deadlines inclusion turned %s"
	   (if org-agenda-include-deadlines "on" "off")))

(defun org-agenda-toggle-time-grid ()
  "Toggle time grid in an agenda buffer."
  (interactive)
  (org-agenda-check-type t 'agenda)
  (setq org-agenda-use-time-grid (not org-agenda-use-time-grid))
  (org-agenda-redo)
  (org-agenda-set-mode-name)
  (message "Time-grid turned %s"
	   (if org-agenda-use-time-grid "on" "off")))

(defun org-agenda-set-mode-name ()
  "Set the mode name to indicate all the small mode settings."
  (setq mode-name
	(list "Org-Agenda"
	      (if (get 'org-agenda-files 'org-restrict) " []" "")
	      " "
	      '(:eval (org-agenda-span-name org-agenda-current-span))
	      (if org-agenda-follow-mode     " Follow" "")
	      (if org-agenda-entry-text-mode " ETxt"   "")
	      (if org-agenda-include-diary   " Diary"  "")
	      (if org-agenda-include-deadlines " Ddl"  "")
	      (if org-agenda-use-time-grid   " Grid"   "")
	      (if (and (boundp 'org-habit-show-habits)
		       org-habit-show-habits) " Habit"   "")
	      (cond
	       ((consp org-agenda-show-log) " LogAll")
	       ((eq org-agenda-show-log 'clockcheck) " ClkCk")
	       (org-agenda-show-log " Log")
	       (t ""))
	      (if (or org-agenda-category-filter (get 'org-agenda-category-filter
	      					      :preset-filter))
	      	  '(:eval (org-propertize
	      		   (concat " <"
	      			   (mapconcat
	      			    'identity
	      			    (append
	      			     (get 'org-agenda-category-filter :preset-filter)
	      			     org-agenda-category-filter)
	      			    "")
	      			   ">")
	      		   'face 'org-agenda-filter-category
	      		   'help-echo "Category used in filtering"))
	      	"")
	      (if (or org-agenda-tag-filter (get 'org-agenda-tag-filter
						 :preset-filter))
		  '(:eval (org-propertize
			   (concat " {"
				   (mapconcat
				    'identity
				    (append
				     (get 'org-agenda-tag-filter :preset-filter)
				     org-agenda-tag-filter)
				    "")
				   "}")
			   'face 'org-agenda-filter-tags
			   'help-echo "Tags used in filtering"))
		"")
	      (if org-agenda-archives-mode
		  (if (eq org-agenda-archives-mode t)
		      " Archives"
		    (format " :%s:" org-archive-tag))
		"")
	      (if org-agenda-clockreport-mode
		  (if (eq org-agenda-clockreport-mode 'with-filter)
		      " Clock{}" " Clock")
		"")))
  (force-mode-line-update))

(org-define-obsolete-function-alias
  'org-agenda-post-command-hook 'org-agenda-update-agenda-type "24.3")

(defun org-agenda-update-agenda-type ()
  "Update the agenda type after each command."
  (setq org-agenda-type
	(or (get-text-property (point) 'org-agenda-type)
	    (get-text-property (max (point-min) (1- (point))) 'org-agenda-type))))

(defun org-agenda-next-line ()
  "Move cursor to the next line, and show if follow mode is active."
  (interactive)
  (call-interactively 'next-line)
  (org-agenda-do-context-action))

(defun org-agenda-previous-line ()
  "Move cursor to the previous line, and show if follow-mode is active."
  (interactive)
  (call-interactively 'previous-line)
  (org-agenda-do-context-action))

(defun org-agenda-next-item (n)
  "Move cursor to next agenda item."
  (interactive "p")
  (let ((col (current-column)))
    (dotimes (c n)
      (when (next-single-property-change (point-at-eol) 'org-marker)
	(move-end-of-line 1)
	(goto-char (next-single-property-change (point) 'org-marker))))
    (org-move-to-column col))
  (org-agenda-do-context-action))

(defun org-agenda-previous-item (n)
  "Move cursor to next agenda item."
  (interactive "p")
  (dotimes (c n)
    (let ((col (current-column))
	  (goto (save-excursion
		  (move-end-of-line 0)
		  (previous-single-property-change (point) 'org-marker))))
      (if goto (goto-char goto))
      (org-move-to-column col)))
  (org-agenda-do-context-action))

(defun org-agenda-do-context-action ()
  "Show outline path and, maybe, follow mode window."
  (let ((m (org-get-at-bol 'org-marker)))
    (when (and (markerp m) (marker-buffer m))
      (and org-agenda-follow-mode
	   (if org-agenda-follow-indirect
	       (org-agenda-tree-to-indirect-buffer nil)
	     (org-agenda-show)))
      (and org-agenda-show-outline-path
	   (org-with-point-at m (org-display-outline-path t))))))

(defun org-agenda-show-tags ()
  "Show the tags applicable to the current item."
  (interactive)
  (let* ((tags (org-get-at-bol 'tags)))
    (if tags
	(message "Tags are :%s:"
		 (org-no-properties (mapconcat 'identity tags ":")))
      (message "No tags associated with this line"))))

(defun org-agenda-goto (&optional highlight)
  "Go to the Org-mode file which contains the item at point."
  (interactive)
  (let* ((marker (or (org-get-at-bol 'org-marker)
		     (org-agenda-error)))
	 (buffer (marker-buffer marker))
	 (pos (marker-position marker)))
    (switch-to-buffer-other-window buffer)
    (widen)
    (push-mark)
    (goto-char pos)
    (when (derived-mode-p 'org-mode)
      (org-show-context 'agenda)
      (save-excursion
	(and (outline-next-heading)
	     (org-flag-heading nil))))	; show the next heading
    (when (outline-invisible-p)
      (show-entry))			; display invisible text
    (recenter (/ (window-height) 2))
    (run-hooks 'org-agenda-after-show-hook)
    (and highlight (org-highlight (point-at-bol) (point-at-eol)))))

(defvar org-agenda-after-show-hook nil
  "Normal hook run after an item has been shown from the agenda.
Point is in the buffer where the item originated.")

(defun org-agenda-kill ()
  "Kill the entry or subtree belonging to the current agenda entry."
  (interactive)
  (or (eq major-mode 'org-agenda-mode) (error "Not in agenda"))
  (let* ((bufname-orig (buffer-name))
	 (marker (or (org-get-at-bol 'org-marker)
		     (org-agenda-error)))
	 (buffer (marker-buffer marker))
	 (pos (marker-position marker))
	 (type (org-get-at-bol 'type))
	 dbeg dend (n 0) conf)
    (org-with-remote-undo buffer
      (with-current-buffer buffer
	(save-excursion
	  (goto-char pos)
	  (if (and (derived-mode-p 'org-mode) (not (member type '("sexp"))))
	      (setq dbeg (progn (org-back-to-heading t) (point))
		    dend (org-end-of-subtree t t))
	    (setq dbeg (point-at-bol)
		  dend (min (point-max) (1+ (point-at-eol)))))
	  (goto-char dbeg)
	  (while (re-search-forward "^[ \t]*\\S-" dend t) (setq n (1+ n)))))
      (setq conf (or (eq t org-agenda-confirm-kill)
		     (and (numberp org-agenda-confirm-kill)
			  (> n org-agenda-confirm-kill))))
      (and conf
	   (not (y-or-n-p
		 (format "Delete entry with %d lines in buffer \"%s\"? "
			 n (buffer-name buffer))))
	   (error "Abort"))
      (let ((org-agenda-buffer-name bufname-orig))
	(org-remove-subtree-entries-from-agenda buffer dbeg dend))
      (with-current-buffer buffer (delete-region dbeg dend))
      (message "Agenda item and source killed"))))

(defvar org-archive-default-command) ; defined in org-archive.el
(defun org-agenda-archive-default ()
  "Archive the entry or subtree belonging to the current agenda entry."
  (interactive)
  (require 'org-archive)
  (org-agenda-archive-with org-archive-default-command))

(defun org-agenda-archive-default-with-confirmation ()
  "Archive the entry or subtree belonging to the current agenda entry."
  (interactive)
  (require 'org-archive)
  (org-agenda-archive-with org-archive-default-command 'confirm))

(defun org-agenda-archive ()
  "Archive the entry or subtree belonging to the current agenda entry."
  (interactive)
  (org-agenda-archive-with 'org-archive-subtree))

(defun org-agenda-archive-to-archive-sibling ()
  "Move the entry to the archive sibling."
  (interactive)
  (org-agenda-archive-with 'org-archive-to-archive-sibling))

(defun org-agenda-archive-with (cmd &optional confirm)
  "Move the entry to the archive sibling."
  (interactive)
  (or (eq major-mode 'org-agenda-mode) (error "Not in agenda"))
  (let* ((bufname-orig (buffer-name))
	 (marker (or (org-get-at-bol 'org-marker)
		     (org-agenda-error)))
	 (buffer (marker-buffer marker))
	 (pos (marker-position marker)))
    (org-with-remote-undo buffer
      (with-current-buffer buffer
	(if (derived-mode-p 'org-mode)
	    (if (and confirm
		     (not (y-or-n-p "Archive this subtree or entry? ")))
		(error "Abort")
	      (save-excursion
		(goto-char pos)
		(let ((org-agenda-buffer-name bufname-orig))
		  (org-remove-subtree-entries-from-agenda))
		(org-back-to-heading t)
		(funcall cmd)))
	  (error "Archiving works only in Org-mode files"))))))

(defun org-remove-subtree-entries-from-agenda (&optional buf beg end)
  "Remove all lines in the agenda that correspond to a given subtree.
The subtree is the one in buffer BUF, starting at BEG and ending at END.
If this information is not given, the function uses the tree at point."
  (let ((buf (or buf (current-buffer))) m p)
    (save-excursion
      (unless (and beg end)
	(org-back-to-heading t)
	(setq beg (point))
	(org-end-of-subtree t)
	(setq end (point)))
      (set-buffer (get-buffer org-agenda-buffer-name))
      (save-excursion
	(goto-char (point-max))
	(beginning-of-line 1)
	(while (not (bobp))
	  (when (and (setq m (org-get-at-bol 'org-marker))
		     (equal buf (marker-buffer m))
		     (setq p (marker-position m))
		     (>= p beg)
		     (< p end))
	    (let ((inhibit-read-only t))
	      (delete-region (point-at-bol) (1+ (point-at-eol)))))
	  (beginning-of-line 0))))))

(defun org-agenda-refile (&optional goto rfloc no-update)
  "Refile the item at point."
  (interactive "P")
  (if (equal goto '(16))
      (org-refile-goto-last-stored)
    (let* ((buffer-orig (buffer-name))
	   (marker (or (org-get-at-bol 'org-hd-marker)
		       (org-agenda-error)))
	   (buffer (marker-buffer marker))
	   (pos (marker-position marker))
	   (rfloc (or rfloc
		      (org-refile-get-location
		       (if goto "Goto" "Refile to") buffer
		       org-refile-allow-creating-parent-nodes))))
      (with-current-buffer buffer
	(save-excursion
	  (save-restriction
	    (widen)
	    (goto-char marker)
	    (let ((org-agenda-buffer-name buffer-orig))
	      (org-remove-subtree-entries-from-agenda))
	    (org-refile goto buffer rfloc)))))
    (unless no-update (org-agenda-redo))))

(defun org-agenda-open-link (&optional arg)
  "Open the link(s) in the current entry, if any.
This looks for a link in the displayed line in the agenda.
It also looks at the text of the entry itself."
  (interactive "P")
  (let* ((marker (or (org-get-at-bol 'org-hd-marker)
		     (org-get-at-bol 'org-marker)))
	 (buffer (and marker (marker-buffer marker)))
	 (prefix (buffer-substring
		  (point-at-bol) (point-at-eol)))
	 (lkall (org-offer-links-in-entry buffer marker arg prefix))
	 (lk (car lkall))
	 (lkend (cdr lkall))
	 trg)
    (cond
     ((and buffer (stringp lk))
      (with-current-buffer buffer
	(setq trg (and (string-match org-bracket-link-regexp lk)
		       (match-string 1 lk)))
	(if (or (not trg) (string-match org-any-link-re trg))
	    (save-excursion
	      (save-restriction
		(widen)
		(goto-char marker)
		(when (search-forward lk nil lkend)
		  (goto-char (match-beginning 0))
		  (org-open-at-point))))
	  ;; This is an internal link, widen the buffer
	  (switch-to-buffer-other-window buffer)
	  (widen)
	  (goto-char marker)
	  (when (search-forward lk nil lkend)
	    (goto-char (match-beginning 0))
	    (org-open-at-point)))))
     ((or (org-in-regexp (concat "\\(" org-bracket-link-regexp "\\)"))
	  (save-excursion
	    (beginning-of-line 1)
	    (looking-at (concat ".*?\\(" org-bracket-link-regexp "\\)"))))
      (org-open-link-from-string (match-string 1)))
     (t (message "No link to open here")))))

(defun org-agenda-copy-local-variable (var)
  "Get a variable from a referenced buffer and install it here."
  (let ((m (org-get-at-bol 'org-marker)))
    (when (and m (buffer-live-p (marker-buffer m)))
      (org-set-local var (with-current-buffer (marker-buffer m)
			   (symbol-value var))))))

(defun org-agenda-switch-to (&optional delete-other-windows)
  "Go to the Org-mode file which contains the item at point."
  (interactive)
  (if (and org-return-follows-link
	   (not (org-get-at-bol 'org-marker))
	   (org-in-regexp org-bracket-link-regexp))
      (org-open-link-from-string (match-string 0))
    (let* ((marker (or (org-get-at-bol 'org-marker)
		       (org-agenda-error)))
	   (buffer (marker-buffer marker))
	   (pos (marker-position marker)))
      (org-pop-to-buffer-same-window buffer)
      (and delete-other-windows (delete-other-windows))
      (widen)
      (goto-char pos)
      (when (derived-mode-p 'org-mode)
	(org-show-context 'agenda)
	(save-excursion
	  (and (outline-next-heading)
	       (org-flag-heading nil))) ; show the next heading
	(when (outline-invisible-p)
	  (show-entry))                 ; display invisible text
	(run-hooks 'org-agenda-after-show-hook)))))

(defun org-agenda-goto-mouse (ev)
  "Go to the Org-mode file which contains the item at the mouse click."
  (interactive "e")
  (mouse-set-point ev)
  (org-agenda-goto))

(defun org-agenda-show (&optional full-entry)
  "Display the Org-mode file which contains the item at point.
With prefix argument FULL-ENTRY, make the entire entry visible
if it was hidden in the outline."
  (interactive "P")
  (let ((win (selected-window)))
    (if full-entry
	(let ((org-show-entry-below t))
	  (org-agenda-goto t))
      (org-agenda-goto t))
    (select-window win)))

(defvar org-agenda-show-window nil)
(defun org-agenda-show-and-scroll-up (&optional arg)
  "Display the Org-mode file which contains the item at point.
When called repeatedly, scroll the window that is displaying the buffer.
With a \\[universal-argument] prefix, use `org-show-entry' instead of
`show-subtree' to display the item, so that drawers and logbooks stay
folded."
  (interactive "P")
  (let ((win (selected-window)))
    (if (and (window-live-p org-agenda-show-window)
	     (eq this-command last-command))
	(progn
	  (select-window org-agenda-show-window)
	  (ignore-errors (scroll-up)))
      (org-agenda-goto t)
      (if arg (org-show-entry) (show-subtree))
      (setq org-agenda-show-window (selected-window)))
    (select-window win)))

(defun org-agenda-show-scroll-down ()
  "Scroll down the window showing the agenda."
  (interactive)
  (let ((win (selected-window)))
    (when (window-live-p org-agenda-show-window)
      (select-window org-agenda-show-window)
      (ignore-errors (scroll-down))
      (select-window win))))

(defun org-agenda-show-1 (&optional more)
  "Display the Org-mode file which contains the item at point.
The prefix arg selects the amount of information to display:

0   hide the subtree
1   just show the entry according to defaults.
2   show the children view
3   show the subtree view
4   show the entire subtree and any LOGBOOK drawers
5   show the entire subtree and any drawers
With prefix argument FULL-ENTRY, make the entire entry visible
if it was hidden in the outline."
  (interactive "p")
  (let ((win (selected-window)))
    (org-agenda-goto t)
    (org-recenter-heading 1)
    (cond
     ((= more 0)
      (hide-subtree)
      (save-excursion
	(org-back-to-heading)
	(run-hook-with-args 'org-cycle-hook 'folded))
      (message "Remote: FOLDED"))
     ((and (org-called-interactively-p 'any) (= more 1))
      (message "Remote: show with default settings"))
     ((= more 2)
      (show-entry)
      (show-children)
      (save-excursion
	(org-back-to-heading)
	(run-hook-with-args 'org-cycle-hook 'children))
      (message "Remote: CHILDREN"))
     ((= more 3)
      (show-subtree)
      (save-excursion
	(org-back-to-heading)
	(run-hook-with-args 'org-cycle-hook 'subtree))
      (message "Remote: SUBTREE"))
     ((= more 4)
      (let* ((org-drawers (delete "LOGBOOK" (copy-sequence org-drawers)))
	     (org-drawer-regexp
	      (concat "^[ \t]*:\\("
		      (mapconcat 'regexp-quote org-drawers "\\|")
		      "\\):[ \t]*$")))
	(show-subtree)
	(save-excursion
	  (org-back-to-heading)
	  (org-cycle-hide-drawers 'subtree)))
      (message "Remote: SUBTREE AND LOGBOOK"))
     ((> more 4)
      (show-subtree)
      (message "Remote: SUBTREE AND ALL DRAWERS")))
    (select-window win)))

(defun org-recenter-heading (n)
  (save-excursion
    (org-back-to-heading)
    (recenter n)))

(defvar org-agenda-cycle-counter nil)
(defun org-agenda-cycle-show (&optional n)
  "Show the current entry in another window, with default settings.
Default settings are taken from `org-show-hierarchy-above' and siblings.
When use repeatedly in immediate succession, the remote entry will cycle
through visibility

children -> subtree -> folded

When called with a numeric prefix arg, that arg will be passed through to
`org-agenda-show-1'.  For the interpretation of that argument, see the
docstring of `org-agenda-show-1'."
  (interactive "P")
  (if (integerp n)
      (setq org-agenda-cycle-counter n)
    (if (not (eq last-command this-command))
	(setq org-agenda-cycle-counter 1)
      (if (equal org-agenda-cycle-counter 0)
	  (setq org-agenda-cycle-counter 2)
	(setq org-agenda-cycle-counter (1+ org-agenda-cycle-counter))
	(if (> org-agenda-cycle-counter 3)
	    (setq org-agenda-cycle-counter 0)))))
  (org-agenda-show-1 org-agenda-cycle-counter))

(defun org-agenda-recenter (arg)
  "Display the Org-mode file which contains the item at point and recenter."
  (interactive "P")
  (let ((win (selected-window)))
    (org-agenda-goto t)
    (recenter arg)
    (select-window win)))

(defun org-agenda-show-mouse (ev)
  "Display the Org-mode file which contains the item at the mouse click."
  (interactive "e")
  (mouse-set-point ev)
  (org-agenda-show))

(defun org-agenda-check-no-diary ()
  "Check if the entry is a diary link and abort if yes."
  (if (org-get-at-bol 'org-agenda-diary-link)
      (org-agenda-error)))

(defun org-agenda-error ()
  (error "Command not allowed in this line"))

(defun org-agenda-tree-to-indirect-buffer (arg)
  "Show the subtree corresponding to the current entry in an indirect buffer.
This calls the command `org-tree-to-indirect-buffer' from the original buffer.

With a numerical prefix ARG, go up to this level and then take that tree.
With a negative numeric ARG, go up by this number of levels.
With a \\[universal-argument] prefix, make a separate frame for this tree (i.e. don't
use the dedicated frame)."
  (interactive "P")
  (if current-prefix-arg
      (org-agenda-do-tree-to-indirect-buffer arg)
    (let ((agenda-buffer (buffer-name))
	  (agenda-window (selected-window))
          (indirect-window
	   (and org-last-indirect-buffer
		(get-buffer-window org-last-indirect-buffer))))
      (save-window-excursion (org-agenda-do-tree-to-indirect-buffer arg))
      (unless (or (eq org-indirect-buffer-display 'new-frame)
		  (eq org-indirect-buffer-display 'dedicated-frame))
	(unwind-protect
	    (unless (and indirect-window (window-live-p indirect-window))
	      (setq indirect-window (split-window agenda-window)))
	  (and indirect-window (select-window indirect-window))
	  (switch-to-buffer org-last-indirect-buffer :norecord)
	  (fit-window-to-buffer indirect-window)))
      (select-window (get-buffer-window agenda-buffer)))))

(defun org-agenda-do-tree-to-indirect-buffer (arg)
  "Same as `org-agenda-tree-to-indirect-buffer' without saving window."
  (org-agenda-check-no-diary)
  (let* ((marker (or (org-get-at-bol 'org-marker)
		     (org-agenda-error)))
	 (buffer (marker-buffer marker))
	 (pos (marker-position marker)))
    (with-current-buffer buffer
      (save-excursion
	(goto-char pos)
	(funcall 'org-tree-to-indirect-buffer arg)))))

(defvar org-last-heading-marker (make-marker)
  "Marker pointing to the headline that last changed its TODO state
by a remote command from the agenda.")

(defun org-agenda-todo-nextset ()
  "Switch TODO entry to next sequence."
  (interactive)
  (org-agenda-todo 'nextset))

(defun org-agenda-todo-previousset ()
  "Switch TODO entry to previous sequence."
  (interactive)
  (org-agenda-todo 'previousset))

(defun org-agenda-todo (&optional arg)
  "Cycle TODO state of line at point, also in Org-mode file.
This changes the line at point, all other lines in the agenda referring to
the same tree node, and the headline of the tree node in the Org-mode file."
  (interactive "P")
  (org-agenda-check-no-diary)
  (let* ((col (current-column))
	 (marker (or (org-get-at-bol 'org-marker)
		     (org-agenda-error)))
	 (buffer (marker-buffer marker))
	 (pos (marker-position marker))
	 (hdmarker (org-get-at-bol 'org-hd-marker))
	 (todayp (org-agenda-todayp (org-get-at-bol 'day)))
	 (inhibit-read-only t)
	 org-agenda-headline-snapshot-before-repeat newhead just-one)
    (org-with-remote-undo buffer
      (with-current-buffer buffer
	(widen)
	(goto-char pos)
	(org-show-context 'agenda)
	(save-excursion
	  (and (outline-next-heading)
	       (org-flag-heading nil)))   ; show the next heading
	(let ((current-prefix-arg arg))
	  (call-interactively 'org-todo))
	(and (bolp) (forward-char 1))
	(setq newhead (org-get-heading))
	(when (and (org-bound-and-true-p
		    org-agenda-headline-snapshot-before-repeat)
		   (not (equal org-agenda-headline-snapshot-before-repeat
			       newhead))
		   todayp)
	  (setq newhead org-agenda-headline-snapshot-before-repeat
		just-one t))
	(save-excursion
	  (org-back-to-heading)
	  (move-marker org-last-heading-marker (point))))
      (beginning-of-line 1)
      (save-excursion
	(org-agenda-change-all-lines newhead hdmarker 'fixface just-one))
      (org-move-to-column col))))

(defun org-agenda-add-note (&optional arg)
  "Add a time-stamped note to the entry at point."
  (interactive "P")
  (org-agenda-check-no-diary)
  (let* ((marker (or (org-get-at-bol 'org-marker)
		     (org-agenda-error)))
	 (buffer (marker-buffer marker))
	 (pos (marker-position marker))
	 (hdmarker (org-get-at-bol 'org-hd-marker))
	 (inhibit-read-only t))
    (with-current-buffer buffer
      (widen)
      (goto-char pos)
      (org-show-context 'agenda)
      (save-excursion
	(and (outline-next-heading)
	     (org-flag-heading nil)))   ; show the next heading
      (org-add-note))))

(defun org-agenda-change-all-lines (newhead hdmarker
					    &optional fixface just-this)
  "Change all lines in the agenda buffer which match HDMARKER.
The new content of the line will be NEWHEAD (as modified by
`org-agenda-format-item').  HDMARKER is checked with
`equal' against all `org-hd-marker' text properties in the file.
If FIXFACE is non-nil, the face of each item is modified according to
the new TODO state.
If JUST-THIS is non-nil, change just the current line, not all.
If FORCE-TAGS is non nil, the car of it returns the new tags."
  (let* ((inhibit-read-only t)
	 (line (org-current-line))
	 (org-agenda-buffer (current-buffer))
	 (thetags (with-current-buffer (marker-buffer hdmarker)
		    (save-excursion (save-restriction (widen)
						      (goto-char hdmarker)
						      (org-get-tags-at)))))
	 props m pl undone-face done-face finish new dotime level cat tags)
    (save-excursion
      (goto-char (point-max))
      (beginning-of-line 1)
      (while (not finish)
	(setq finish (bobp))
	(when (and (setq m (org-get-at-bol 'org-hd-marker))
		   (or (not just-this) (= (org-current-line) line))
		   (equal m hdmarker))
	  (setq props (text-properties-at (point))
		dotime (org-get-at-bol 'dotime)
		cat (org-get-at-bol 'org-category)
		level (org-get-at-bol 'level)
		tags thetags
		new
		(let ((org-prefix-format-compiled
		       (or (get-text-property (min (1- (point-max)) (point)) 'format)
			   org-prefix-format-compiled))
		      (extra (org-get-at-bol 'extra)))
		  (with-current-buffer (marker-buffer hdmarker)
		    (save-excursion
		      (save-restriction
			(widen)
			(org-agenda-format-item extra newhead level cat tags dotime)))))
		pl (text-property-any (point-at-bol) (point-at-eol) 'org-heading t)
		undone-face (org-get-at-bol 'undone-face)
		done-face (org-get-at-bol 'done-face))
	  (beginning-of-line 1)
	  (cond
	   ((equal new "")
	    (and (looking-at ".*\n?") (replace-match "")))
	   ((looking-at ".*")
	    (replace-match new t t)
	    (beginning-of-line 1)
	    (add-text-properties (point-at-bol) (point-at-eol) props)
	    (when fixface
	      (add-text-properties
	       (point-at-bol) (point-at-eol)
	       (list 'face
		     (if org-last-todo-state-is-todo
			 undone-face done-face))))
	    (org-agenda-highlight-todo 'line)
	    (beginning-of-line 1))
	   (t (error "Line update did not work")))
	  (save-restriction
	    (narrow-to-region (point-at-bol) (point-at-eol))
	    (org-agenda-finalize)))
	(beginning-of-line 0)))))

(defun org-agenda-align-tags (&optional line)
  "Align all tags in agenda items to `org-agenda-tags-column'."
  (let ((inhibit-read-only t) l c)
    (save-excursion
      (goto-char (if line (point-at-bol) (point-min)))
      (while (re-search-forward (org-re "\\([ \t]+\\)\\(:[[:alnum:]_@#%:]+:\\)[ \t]*$")
				(if line (point-at-eol) nil) t)
	(add-text-properties
	 (match-beginning 2) (match-end 2)
	 (list 'face (delq nil (let ((prop (get-text-property
					    (match-beginning 2) 'face)))
				 (or (listp prop) (setq prop (list prop)))
				 (if (memq 'org-tag prop)
				     prop
				   (cons 'org-tag prop))))))
	(setq l (- (match-end 2) (match-beginning 2))
	      c (if (< org-agenda-tags-column 0)
		    (- (abs org-agenda-tags-column) l)
		  org-agenda-tags-column))
	(delete-region (match-beginning 1) (match-end 1))
	(goto-char (match-beginning 1))
	(insert (org-add-props
		    (make-string (max 1 (- c (current-column))) ?\ )
		    (plist-put (copy-sequence (text-properties-at (point)))
			       'face nil))))
      (goto-char (point-min))
      (org-font-lock-add-tag-faces (point-max)))))

(defun org-agenda-priority-up ()
  "Increase the priority of line at point, also in Org-mode file."
  (interactive)
  (org-agenda-priority 'up))

(defun org-agenda-priority-down ()
  "Decrease the priority of line at point, also in Org-mode file."
  (interactive)
  (org-agenda-priority 'down))

(defun org-agenda-priority (&optional force-direction)
  "Set the priority of line at point, also in Org-mode file.
This changes the line at point, all other lines in the agenda referring to
the same tree node, and the headline of the tree node in the Org-mode file.
Called with a universal prefix arg, show the priority instead of setting it."
  (interactive "P")
  (if (equal force-direction '(4))
      (org-show-priority)
    (unless org-enable-priority-commands
      (error "Priority commands are disabled"))
    (org-agenda-check-no-diary)
    (let* ((marker (or (org-get-at-bol 'org-marker)
		       (org-agenda-error)))
	   (hdmarker (org-get-at-bol 'org-hd-marker))
	   (buffer (marker-buffer hdmarker))
	   (pos (marker-position hdmarker))
	   (inhibit-read-only t)
	   newhead)
      (org-with-remote-undo buffer
	(with-current-buffer buffer
	  (widen)
	  (goto-char pos)
	  (org-show-context 'agenda)
	  (save-excursion
	    (and (outline-next-heading)
		 (org-flag-heading nil)))   ; show the next heading
	  (funcall 'org-priority force-direction)
	  (end-of-line 1)
	  (setq newhead (org-get-heading)))
	(org-agenda-change-all-lines newhead hdmarker)
	(beginning-of-line 1)))))

;; FIXME: should fix the tags property of the agenda line.
(defun org-agenda-set-tags (&optional tag onoff)
  "Set tags for the current headline."
  (interactive)
  (org-agenda-check-no-diary)
  (if (and (org-region-active-p) (org-called-interactively-p 'any))
      (call-interactively 'org-change-tag-in-region)
    (let* ((hdmarker (or (org-get-at-bol 'org-hd-marker)
			 (org-agenda-error)))
	   (buffer (marker-buffer hdmarker))
	   (pos (marker-position hdmarker))
	   (inhibit-read-only t)
	   newhead)
      (org-with-remote-undo buffer
	(with-current-buffer buffer
	  (widen)
	  (goto-char pos)
	  (save-excursion
	    (org-show-context 'agenda))
	  (save-excursion
	    (and (outline-next-heading)
		 (org-flag-heading nil)))   ; show the next heading
	  (goto-char pos)
	  (if tag
	      (org-toggle-tag tag onoff)
	    (call-interactively 'org-set-tags))
	  (end-of-line 1)
	  (setq newhead (org-get-heading)))
	(org-agenda-change-all-lines newhead hdmarker)
	(beginning-of-line 1)))))

(defun org-agenda-set-property ()
  "Set a property for the current headline."
  (interactive)
  (org-agenda-check-no-diary)
  (let* ((hdmarker (or (org-get-at-bol 'org-hd-marker)
		       (org-agenda-error)))
	 (buffer (marker-buffer hdmarker))
	 (pos (marker-position hdmarker))
	 (inhibit-read-only t)
	 newhead)
    (org-with-remote-undo buffer
      (with-current-buffer buffer
	(widen)
	(goto-char pos)
	(save-excursion
	  (org-show-context 'agenda))
	(save-excursion
	  (and (outline-next-heading)
	       (org-flag-heading nil)))   ; show the next heading
	(goto-char pos)
	(call-interactively 'org-set-property)))))

(defun org-agenda-set-effort ()
  "Set the effort property for the current headline."
  (interactive)
  (org-agenda-check-no-diary)
  (let* ((hdmarker (or (org-get-at-bol 'org-hd-marker)
		       (org-agenda-error)))
	 (buffer (marker-buffer hdmarker))
	 (pos (marker-position hdmarker))
	 (inhibit-read-only t)
	 newhead)
    (org-with-remote-undo buffer
      (with-current-buffer buffer
	(widen)
	(goto-char pos)
	(save-excursion
	  (org-show-context 'agenda))
	(save-excursion
	  (and (outline-next-heading)
	       (org-flag-heading nil)))	; show the next heading
	(goto-char pos)
	(call-interactively 'org-set-effort)
	(end-of-line 1)
	(setq newhead (org-get-heading)))
      (org-agenda-change-all-lines newhead hdmarker))))

(defun org-agenda-toggle-archive-tag ()
  "Toggle the archive tag for the current entry."
  (interactive)
  (org-agenda-check-no-diary)
  (let* ((hdmarker (or (org-get-at-bol 'org-hd-marker)
                       (org-agenda-error)))
	 (buffer (marker-buffer hdmarker))
	 (pos (marker-position hdmarker))
	 (inhibit-read-only t)
	 newhead)
    (org-with-remote-undo buffer
      (with-current-buffer buffer
	(widen)
	(goto-char pos)
	(org-show-context 'agenda)
	(save-excursion
	  (and (outline-next-heading)
	       (org-flag-heading nil)))   ; show the next heading
	(call-interactively 'org-toggle-archive-tag)
	(end-of-line 1)
	(setq newhead (org-get-heading)))
      (org-agenda-change-all-lines newhead hdmarker)
      (beginning-of-line 1))))

(defun org-agenda-do-date-later (arg)
  (interactive "P")
  (cond
   ((or (equal arg '(16))
	(memq last-command
	      '(org-agenda-date-later-minutes org-agenda-date-earlier-minutes)))
    (setq this-command 'org-agenda-date-later-minutes)
    (org-agenda-date-later-minutes 1))
   ((or (equal arg '(4))
	(memq last-command
	      '(org-agenda-date-later-hours org-agenda-date-earlier-hours)))
    (setq this-command 'org-agenda-date-later-hours)
    (org-agenda-date-later-hours 1))
   (t
    (org-agenda-date-later (prefix-numeric-value arg)))))

(defun org-agenda-do-date-earlier (arg)
  (interactive "P")
  (cond
   ((or (equal arg '(16))
	(memq last-command
	      '(org-agenda-date-later-minutes org-agenda-date-earlier-minutes)))
    (setq this-command 'org-agenda-date-earlier-minutes)
    (org-agenda-date-earlier-minutes 1))
   ((or (equal arg '(4))
	(memq last-command
	      '(org-agenda-date-later-hours org-agenda-date-earlier-hours)))
    (setq this-command 'org-agenda-date-earlier-hours)
    (org-agenda-date-earlier-hours 1))
   (t
    (org-agenda-date-earlier (prefix-numeric-value arg)))))

(defun org-agenda-date-later (arg &optional what)
  "Change the date of this item to ARG day(s) later."
  (interactive "p")
  (org-agenda-check-type t 'agenda 'timeline)
  (org-agenda-check-no-diary)
  (let* ((marker (or (org-get-at-bol 'org-marker)
		     (org-agenda-error)))
	 (buffer (marker-buffer marker))
	 (pos (marker-position marker))
	 cdate today)
    (org-with-remote-undo buffer
      (with-current-buffer buffer
	(widen)
	(goto-char pos)
	(if (not (org-at-timestamp-p))
	    (error "Cannot find time stamp"))
	(when (and org-agenda-move-date-from-past-immediately-to-today
		   (equal arg 1)
		   (or (not what) (eq what 'day))
		   (not (save-match-data (org-at-date-range-p))))
	  (setq cdate (org-parse-time-string (match-string 0) 'nodefault)
		cdate (calendar-absolute-from-gregorian
		       (list (nth 4 cdate) (nth 3 cdate) (nth 5 cdate)))
		today (org-today))
	  (if (> today cdate)
	      ;; immediately shift to today
	      (setq arg (- today cdate))))
	(org-timestamp-change arg (or what 'day))
	(when (and (org-at-date-range-p)
		   (re-search-backward org-tr-regexp-both (point-at-bol)))
	  (let ((end org-last-changed-timestamp))
	    (org-timestamp-change arg (or what 'day))
	    (setq org-last-changed-timestamp
		  (concat org-last-changed-timestamp "--" end)))))
      (org-agenda-show-new-time marker org-last-changed-timestamp))
    (message "Time stamp changed to %s" org-last-changed-timestamp)))

(defun org-agenda-date-earlier (arg &optional what)
  "Change the date of this item to ARG day(s) earlier."
  (interactive "p")
  (org-agenda-date-later (- arg) what))

(defun org-agenda-date-later-minutes (arg)
  "Change the time of this item, in units of `org-time-stamp-rounding-minutes'."
  (interactive "p")
  (setq arg (* arg (cadr org-time-stamp-rounding-minutes)))
  (org-agenda-date-later arg 'minute))

(defun org-agenda-date-earlier-minutes (arg)
  "Change the time of this item, in units of `org-time-stamp-rounding-minutes'."
  (interactive "p")
  (setq arg (* arg (cadr org-time-stamp-rounding-minutes)))
  (org-agenda-date-earlier arg 'minute))

(defun org-agenda-date-later-hours (arg)
  "Change the time of this item, in hour steps."
  (interactive "p")
  (org-agenda-date-later arg 'hour))

(defun org-agenda-date-earlier-hours (arg)
  "Change the time of this item, in hour steps."
  (interactive "p")
  (org-agenda-date-earlier arg 'hour))

(defun org-agenda-show-new-time (marker stamp &optional prefix)
  "Show new date stamp via text properties."
  ;; We use text properties to make this undoable
  (let ((inhibit-read-only t)
	(buffer-invisibility-spec))
    (setq stamp (concat " " prefix " => " stamp))
    (save-excursion
      (goto-char (point-max))
      (while (not (bobp))
	(when (equal marker (org-get-at-bol 'org-marker))
	  (org-move-to-column (- (window-width) (length stamp)) t)
	  (org-agenda-fix-tags-filter-overlays-at (point))
          (if (featurep 'xemacs)
	      ;; Use `duplicable' property to trigger undo recording
              (let ((ex (make-extent nil nil))
                    (gl (make-glyph stamp)))
                (set-glyph-face gl 'secondary-selection)
                (set-extent-properties
                 ex (list 'invisible t 'end-glyph gl 'duplicable t))
                (insert-extent ex (1- (point)) (point-at-eol)))
            (add-text-properties
             (1- (point)) (point-at-eol)
	     (list 'display (org-add-props stamp nil
			      'face 'secondary-selection))))
	  (beginning-of-line 1))
	(beginning-of-line 0)))))

(defun org-agenda-date-prompt (arg)
  "Change the date of this item.  Date is prompted for, with default today.
The prefix ARG is passed to the `org-time-stamp' command and can therefore
be used to request time specification in the time stamp."
  (interactive "P")
  (org-agenda-check-type t 'agenda 'timeline)
  (org-agenda-check-no-diary)
  (let* ((marker (or (org-get-at-bol 'org-marker)
		     (org-agenda-error)))
	 (buffer (marker-buffer marker))
	 (pos (marker-position marker)))
    (org-with-remote-undo buffer
      (with-current-buffer buffer
	(widen)
	(goto-char pos)
	(if (not (org-at-timestamp-p t))
	    (error "Cannot find time stamp"))
	(org-time-stamp arg (equal (char-after (match-beginning 0)) ?\[)))
      (org-agenda-show-new-time marker org-last-changed-timestamp))
    (message "Time stamp changed to %s" org-last-changed-timestamp)))

(defun org-agenda-schedule (arg &optional time)
  "Schedule the item at point.
ARG is passed through to `org-schedule'."
  (interactive "P")
  (org-agenda-check-type t 'agenda 'timeline 'todo 'tags 'search)
  (org-agenda-check-no-diary)
  (let* ((marker (or (org-get-at-bol 'org-marker)
		     (org-agenda-error)))
	 (type (marker-insertion-type marker))
	 (buffer (marker-buffer marker))
	 (pos (marker-position marker))
	 (org-insert-labeled-timestamps-at-point nil)
	 ts)
    (set-marker-insertion-type marker t)
    (org-with-remote-undo buffer
      (with-current-buffer buffer
	(widen)
	(goto-char pos)
	(setq ts (org-schedule arg time)))
      (org-agenda-show-new-time marker ts "S"))
    (message "%s" ts)))

(defun org-agenda-deadline (arg &optional time)
  "Schedule the item at point.
ARG is passed through to `org-deadline'."
  (interactive "P")
  (org-agenda-check-type t 'agenda 'timeline 'todo 'tags 'search)
  (org-agenda-check-no-diary)
  (let* ((marker (or (org-get-at-bol 'org-marker)
		     (org-agenda-error)))
	 (buffer (marker-buffer marker))
	 (pos (marker-position marker))
	 (org-insert-labeled-timestamps-at-point nil)
	 ts)
    (org-with-remote-undo buffer
      (with-current-buffer buffer
	(widen)
	(goto-char pos)
	(setq ts (org-deadline arg time)))
      (org-agenda-show-new-time marker ts "D"))
    (message "%s" ts)))

(defun org-agenda-clock-in (&optional arg)
  "Start the clock on the currently selected item."
  (interactive "P")
  (org-agenda-check-no-diary)
  (if (equal arg '(4))
      (org-clock-in arg)
    (let* ((marker (or (org-get-at-bol 'org-marker)
		       (org-agenda-error)))
	   (hdmarker (or (org-get-at-bol 'org-hd-marker)
			 marker))
	   (pos (marker-position marker))
	   newhead)
      (org-with-remote-undo (marker-buffer marker)
        (with-current-buffer (marker-buffer marker)
	  (widen)
	  (goto-char pos)
	  (org-show-context 'agenda)
	  (org-show-entry)
	  (org-cycle-hide-drawers 'children)
	  (org-clock-in arg)
	  (setq newhead (org-get-heading)))
	(org-agenda-change-all-lines newhead hdmarker)))))

(defun org-agenda-clock-out ()
  "Stop the currently running clock."
  (interactive)
  (unless (marker-buffer org-clock-marker)
    (error "No running clock"))
  (let ((marker (make-marker)) newhead)
    (org-with-remote-undo (marker-buffer org-clock-marker)
      (with-current-buffer (marker-buffer org-clock-marker)
	(save-excursion
	  (save-restriction
	    (widen)
	    (goto-char org-clock-marker)
	    (org-back-to-heading t)
	    (move-marker marker (point))
	    (org-clock-out)
	    (setq newhead (org-get-heading))))))
    (org-agenda-change-all-lines newhead marker)
    (move-marker marker nil)))

(defun org-agenda-clock-cancel (&optional arg)
  "Cancel the currently running clock."
  (interactive "P")
  (unless (marker-buffer org-clock-marker)
    (error "No running clock"))
  (org-with-remote-undo (marker-buffer org-clock-marker)
    (org-clock-cancel)))

(defun org-agenda-clock-goto ()
  "Jump to the currently clocked in task within the agenda.
If the currently clocked in task is not listed in the agenda
buffer, display it in another window."
  (interactive)
  (let (pos)
    (mapc (lambda (o)
	    (if (eq (overlay-get o 'type) 'org-agenda-clocking)
		(setq pos (overlay-start o))))
	  (overlays-in (point-min) (point-max)))
    (cond (pos (goto-char pos))
	  ;; If the currently clocked entry is not in the agenda
	  ;; buffer, we visit it in another window:
	  (org-clock-current-task
	   (org-switch-to-buffer-other-window (org-clock-goto)))
	  (t (message "No running clock, use `C-c C-x C-j' to jump to the most recent one")))))

(defun org-agenda-diary-entry-in-org-file ()
  "Make a diary entry in the file `org-agenda-diary-file'."
  (let (d1 d2 char (text "") dp1 dp2)
    (if (equal (buffer-name) "*Calendar*")
	(setq d1 (calendar-cursor-to-date t)
	      d2 (car calendar-mark-ring))
      (setq dp1 (get-text-property (point-at-bol) 'day))
      (unless dp1 (error "No date defined in current line"))
      (setq d1 (calendar-gregorian-from-absolute dp1)
	    d2 (and (ignore-errors (mark))
		    (save-excursion
		      (goto-char (mark))
		      (setq dp2 (get-text-property (point-at-bol) 'day)))
		    (calendar-gregorian-from-absolute dp2))))
    (message "Diary entry: [d]ay [a]nniversary [b]lock [j]ump to date tree")
    (setq char (read-char-exclusive))
    (cond
     ((equal char ?d)
      (setq text (read-string "Day entry: "))
      (org-agenda-add-entry-to-org-agenda-diary-file 'day text d1)
      (and (equal (buffer-name) org-agenda-buffer-name) (org-agenda-redo)))
     ((equal char ?a)
      (setq d1 (list (car d1) (nth 1 d1)
		     (read-number (format "Reference year [%d]: " (nth 2 d1))
				  (nth 2 d1))))
      (setq text (read-string "Anniversary (use %d to show years): "))
      (org-agenda-add-entry-to-org-agenda-diary-file 'anniversary text d1)
      (and (equal (buffer-name) org-agenda-buffer-name) (org-agenda-redo)))
     ((equal char ?b)
      (setq text (read-string "Block entry: "))
      (unless (and d1 d2 (not (equal d1 d2)))
	(error "No block of days selected"))
      (org-agenda-add-entry-to-org-agenda-diary-file 'block text d1 d2)
      (and (equal (buffer-name) org-agenda-buffer-name) (org-agenda-redo)))
     ((equal char ?j)
      (org-switch-to-buffer-other-window
       (find-file-noselect org-agenda-diary-file))
      (require 'org-datetree)
      (org-datetree-find-date-create d1)
      (org-reveal t))
     (t (error "Invalid selection character `%c'" char)))))

(defcustom org-agenda-insert-diary-strategy 'date-tree
  "Where in `org-agenda-diary-file' should new entries be added?
Valid values:

date-tree    in the date tree, as child of the date
top-level    as top-level entries at the end of the file."
  :group 'org-agenda
  :type '(choice
	  (const :tag "in a date tree" date-tree)
	  (const :tag "as top level at end of file" top-level)))

(defcustom org-agenda-insert-diary-extract-time nil
  "Non-nil means extract any time specification from the diary entry."
  :group 'org-agenda
  :version "24.1"
  :type 'boolean)

(defcustom org-agenda-bulk-mark-char ">"
  "A single-character string to be used as the bulk mark."
  :group 'org-agenda
  :version "24.1"
  :type 'string)

(defun org-agenda-add-entry-to-org-agenda-diary-file (type text &optional d1 d2)
  "Add a diary entry with TYPE to `org-agenda-diary-file'.
If TEXT is not empty, it will become the headline of the new entry, and
the resulting entry will not be shown.  When TEXT is empty, switch to
`org-agenda-diary-file' and let the user finish the entry there."
  (let ((cw (current-window-configuration)))
    (org-switch-to-buffer-other-window
     (find-file-noselect org-agenda-diary-file))
    (widen)
    (goto-char (point-min))
    (cond
     ((eq type 'anniversary)
      (or (re-search-forward "^*[ \t]+Anniversaries" nil t)
	  (progn
	    (or (org-at-heading-p t)
		(progn
		  (outline-next-heading)
		  (insert "* Anniversaries\n\n")
		  (beginning-of-line -1)))))
      (outline-next-heading)
      (org-back-over-empty-lines)
      (backward-char 1)
      (insert "\n")
      (insert (format "%%%%(org-anniversary %d %2d %2d) %s"
		      (nth 2 d1) (car d1) (nth 1 d1) text)))
     ((eq type 'day)
      (let ((org-prefix-has-time t)
	    (org-agenda-time-leading-zero t)
	    fmt time time2)
	(if org-agenda-insert-diary-extract-time
	    ;; Use org-agenda-format-item to parse text for a time-range and
	    ;; remove it.  FIXME: This is a hack, we should refactor
	    ;; that function to make time extraction available separately
	    (setq fmt (org-agenda-format-item nil text nil nil nil t)
		  time (get-text-property 0 'time fmt)
		  time2 (if (> (length time) 0)
			    ;; split-string removes trailing ...... if
			    ;; no end time given.  First space
			    ;; separates time from date.
			    (concat " " (car (split-string time "\\.")))
			  nil)
		  text (get-text-property 0 'txt fmt)))
	(if (eq org-agenda-insert-diary-strategy 'top-level)
	    (org-agenda-insert-diary-as-top-level text)
	  (require 'org-datetree)
	  (org-datetree-find-date-create d1)
	  (org-agenda-insert-diary-make-new-entry text))
	(org-insert-time-stamp (org-time-from-absolute
				(calendar-absolute-from-gregorian d1))
			       nil nil nil nil time2))
      (end-of-line 0))
     ((eq type 'block)
      (if (> (calendar-absolute-from-gregorian d1)
	     (calendar-absolute-from-gregorian d2))
	  (setq d1 (prog1 d2 (setq d2 d1))))
      (if (eq org-agenda-insert-diary-strategy 'top-level)
	  (org-agenda-insert-diary-as-top-level text)
	(require 'org-datetree)
	(org-datetree-find-date-create d1)
	(org-agenda-insert-diary-make-new-entry text))
      (org-insert-time-stamp (org-time-from-absolute
			      (calendar-absolute-from-gregorian d1)))
      (insert "--")
      (org-insert-time-stamp (org-time-from-absolute
			      (calendar-absolute-from-gregorian d2)))
      (end-of-line 0)))
    (if (string-match "\\S-" text)
	(progn
	  (set-window-configuration cw)
	  (message "%s entry added to %s"
		   (capitalize (symbol-name type))
		   (abbreviate-file-name org-agenda-diary-file)))
      (org-reveal t)
      (message "Please finish entry here"))))

(defun org-agenda-insert-diary-as-top-level (text)
  "Make new entry as a top-level entry at the end of the file.
Add TEXT as headline, and position the cursor in the second line so that
a timestamp can be added there."
  (widen)
  (goto-char (point-max))
  (or (bolp) (insert "\n"))
  (insert "* " text "\n")
  (if org-adapt-indentation (org-indent-to-column 2)))

(defun org-agenda-insert-diary-make-new-entry (text)
  "Make new entry as last child of current entry.
Add TEXT as headline, and position the cursor in the second line so that
a timestamp can be added there."
  (let ((org-show-following-heading t)
	(org-show-siblings t)
	(org-show-hierarchy-above t)
	(org-show-entry-below t)
	col)
    (outline-next-heading)
    (org-back-over-empty-lines)
    (or (looking-at "[ \t]*$")
	(progn (insert "\n") (backward-char 1)))
    (org-insert-heading nil t)
    (org-do-demote)
    (setq col (current-column))
    (insert text "\n")
    (if org-adapt-indentation (org-indent-to-column col))
    (let ((org-show-following-heading t)
	  (org-show-siblings t)
	  (org-show-hierarchy-above t)
	  (org-show-entry-below t))
      (org-show-context))))

(defun org-agenda-diary-entry ()
  "Make a diary entry, like the `i' command from the calendar.
All the standard commands work: block, weekly etc.
When `org-agenda-diary-file' points to a file,
`org-agenda-diary-entry-in-org-file' is called instead to create
entries in that Org-mode file."
  (interactive)
  (if (not (eq org-agenda-diary-file 'diary-file))
      (org-agenda-diary-entry-in-org-file)
    (require 'diary-lib)
    (let* ((char (progn
		   (message "Diary entry: [d]ay [w]eekly [m]onthly [y]early [a]nniversary [b]lock [c]yclic")
		   (read-char-exclusive)))
	   (cmd (cdr (assoc char
			    '((?d . insert-diary-entry)
			      (?w . insert-weekly-diary-entry)
			      (?m . insert-monthly-diary-entry)
			      (?y . insert-yearly-diary-entry)
			      (?a . insert-anniversary-diary-entry)
			      (?b . insert-block-diary-entry)
			      (?c . insert-cyclic-diary-entry)))))
	   (oldf (symbol-function 'calendar-cursor-to-date))
	   ;; (buf (get-file-buffer (substitute-in-file-name diary-file)))
	   (point (point))
	   (mark (or (mark t) (point))))
      (unless cmd
	(error "No command associated with <%c>" char))
      (unless (and (get-text-property point 'day)
		   (or (not (equal ?b char))
		       (get-text-property mark 'day)))
	(error "Don't know which date to use for diary entry"))
      ;; We implement this by hacking the `calendar-cursor-to-date' function
      ;; and the `calendar-mark-ring' variable.  Saves a lot of code.
      (let ((calendar-mark-ring
	     (list (calendar-gregorian-from-absolute
		    (or (get-text-property mark 'day)
			(get-text-property point 'day))))))
	(unwind-protect
	    (progn
	      (fset 'calendar-cursor-to-date
		    (lambda (&optional error dummy)
		      (calendar-gregorian-from-absolute
		       (get-text-property point 'day))))
	      (call-interactively cmd))
	  (fset 'calendar-cursor-to-date oldf))))))

(defun org-agenda-execute-calendar-command (cmd)
  "Execute a calendar command from the agenda with date from cursor."
  (org-agenda-check-type t 'agenda 'timeline)
  (require 'diary-lib)
  (unless (get-text-property (min (1- (point-max)) (point)) 'day)
    (error "Don't know which date to use for the calendar command"))
  (let* ((oldf (symbol-function 'calendar-cursor-to-date))
	 (point (point))
	 (date (calendar-gregorian-from-absolute
		(get-text-property point 'day)))
         ;; the following 2 vars are needed in the calendar
	 (displayed-month (car date))
	 (displayed-year (nth 2 date)))
    (unwind-protect
	(progn
	  (fset 'calendar-cursor-to-date
		(lambda (&optional error dummy)
		  (calendar-gregorian-from-absolute
		   (get-text-property point 'day))))
	  (call-interactively cmd))
      (fset 'calendar-cursor-to-date oldf))))

(defun org-agenda-phases-of-moon ()
  "Display the phases of the moon for the 3 months around the cursor date."
  (interactive)
  (org-agenda-execute-calendar-command 'calendar-phases-of-moon))

(defun org-agenda-holidays ()
  "Display the holidays for the 3 months around the cursor date."
  (interactive)
  (org-agenda-execute-calendar-command 'list-calendar-holidays))

(defvar calendar-longitude)      ; defined in calendar.el
(defvar calendar-latitude)       ; defined in calendar.el
(defvar calendar-location-name)  ; defined in calendar.el

(defun org-agenda-sunrise-sunset (arg)
  "Display sunrise and sunset for the cursor date.
Latitude and longitude can be specified with the variables
`calendar-latitude' and `calendar-longitude'.  When called with prefix
argument, latitude and longitude will be prompted for."
  (interactive "P")
  (require 'solar)
  (let ((calendar-longitude (if arg nil calendar-longitude))
	(calendar-latitude  (if arg nil calendar-latitude))
	(calendar-location-name
	 (if arg "the given coordinates" calendar-location-name)))
    (org-agenda-execute-calendar-command 'calendar-sunrise-sunset)))

(defun org-agenda-goto-calendar ()
  "Open the Emacs calendar with the date at the cursor."
  (interactive)
  (org-agenda-check-type t 'agenda 'timeline)
  (let* ((day (or (get-text-property (min (1- (point-max)) (point)) 'day)
		  (error "Don't know which date to open in calendar")))
	 (date (calendar-gregorian-from-absolute day))
	 (calendar-move-hook nil)
	 (calendar-view-holidays-initially-flag nil)
	 (calendar-view-diary-initially-flag nil))
    (calendar)
    (calendar-goto-date date)))

;;;###autoload
(defun org-calendar-goto-agenda ()
  "Compute the Org-mode agenda for the calendar date displayed at the cursor.
This is a command that has to be installed in `calendar-mode-map'."
  (interactive)
  (org-agenda-list nil (calendar-absolute-from-gregorian
			(calendar-cursor-to-date))
		   nil))

(autoload 'org-calendar-goto-agenda "org-agenda" "\
Compute the Org-mode agenda for the calendar date displayed at the cursor.
This is a command that has to be installed in `calendar-mode-map'.

\(fn)" t nil)

(defun org-agenda-convert-date ()
  (interactive)
  (org-agenda-check-type t 'agenda 'timeline)
  (let ((day (get-text-property (min (1- (point-max)) (point)) 'day))
	date s)
    (unless day
      (error "Don't know which date to convert"))
    (setq date (calendar-gregorian-from-absolute day))
    (setq s (concat
	     "Gregorian:  " (calendar-date-string date) "\n"
	     "ISO:        " (calendar-iso-date-string date) "\n"
	     "Day of Yr:  " (calendar-day-of-year-string date) "\n"
	     "Julian:     " (calendar-julian-date-string date) "\n"
	     "Astron. JD: " (calendar-astro-date-string date)
	     " (Julian date number at noon UTC)\n"
	     "Hebrew:     " (calendar-hebrew-date-string date) " (until sunset)\n"
	     "Islamic:    " (calendar-islamic-date-string date) " (until sunset)\n"
	     "French:     " (calendar-french-date-string date) "\n"
	     "Baha'i:     " (calendar-bahai-date-string date) " (until sunset)\n"
	     "Mayan:      " (calendar-mayan-date-string date) "\n"
	     "Coptic:     " (calendar-coptic-date-string date) "\n"
	     "Ethiopic:   " (calendar-ethiopic-date-string date) "\n"
	     "Persian:    " (calendar-persian-date-string date) "\n"
	     "Chinese:    " (calendar-chinese-date-string date) "\n"))
    (with-output-to-temp-buffer "*Dates*"
      (princ s))
    (org-fit-window-to-buffer (get-buffer-window "*Dates*"))))

;;; Bulk commands

(defun org-agenda-bulk-marked-p ()
  (eq (get-char-property (point-at-bol) 'type)
      'org-marked-entry-overlay))

(defun org-agenda-bulk-mark (&optional arg)
  "Mark the entry at point for future bulk action."
  (interactive "p")
  (dotimes (i (or arg 1))
    (unless (org-get-at-bol 'org-agenda-diary-link)
      (let* ((m (org-get-at-bol 'org-hd-marker))
	     ov)
	(unless (org-agenda-bulk-marked-p)
	  (unless m (error "Nothing to mark at point"))
	  (push m org-agenda-bulk-marked-entries)
	  (setq ov (make-overlay (point-at-bol) (+ 2 (point-at-bol))))
	  (org-overlay-display ov (concat org-agenda-bulk-mark-char " ")
			       (org-get-todo-face "TODO")
			       'evaporate)
	  (overlay-put ov 'type 'org-marked-entry-overlay))
	(beginning-of-line 2)
	(while (and (get-char-property (point) 'invisible) (not (eobp)))
	  (beginning-of-line 2))
	(message "%d entries marked for bulk action"
		 (length org-agenda-bulk-marked-entries))))))

(defun org-agenda-bulk-mark-all ()
  "Mark all entries for future agenda bulk action."
  (interactive)
  (org-agenda-bulk-mark-regexp "."))

(defun org-agenda-bulk-mark-regexp (regexp)
  "Mark entries matching REGEXP for future agenda bulk action."
  (interactive "sMark entries matching regexp: ")
  (let ((entries-marked 0))
    (save-excursion
      (goto-char (point-min))
      (goto-char (next-single-property-change (point) 'txt))
      (while (re-search-forward regexp nil t)
	(when (string-match regexp (get-text-property (point) 'txt))
	  (setq entries-marked (1+ entries-marked))
	  (call-interactively 'org-agenda-bulk-mark))))
    (if (not entries-marked)
	(message "No entry matching this regexp."))))

(defun org-agenda-bulk-unmark (&optional arg)
  "Unmark the entry at point for future bulk action."
  (interactive "P")
  (if arg
      (org-agenda-bulk-unmark-all)
    (cond ((org-agenda-bulk-marked-p)
	   (org-agenda-bulk-remove-overlays
	    (point-at-bol) (+ 2 (point-at-bol)))
	   (setq org-agenda-bulk-marked-entries
		 (delete (org-get-at-bol 'org-hd-marker)
			 org-agenda-bulk-marked-entries))
	   (beginning-of-line 2)
	   (while (and (get-char-property (point) 'invisible) (not (eobp)))
	     (beginning-of-line 2))
	   (message "%d entries left marked for bulk action"
		    (length org-agenda-bulk-marked-entries)))
	  (t (message "No entry to unmark here")))))

(defun org-agenda-bulk-toggle ()
  "Toggle marking the entry at point for bulk action."
  (interactive)
  (if (org-agenda-bulk-marked-p)
      (org-agenda-bulk-unmark)
    (org-agenda-bulk-mark)))

(defun org-agenda-bulk-remove-overlays (&optional beg end)
  "Remove the mark overlays between BEG and END in the agenda buffer.
BEG and END default to the buffer limits.

This only removes the overlays, it does not remove the markers
from the list in `org-agenda-bulk-marked-entries'."
  (interactive)
  (mapc (lambda (ov)
	  (and (eq (overlay-get ov 'type) 'org-marked-entry-overlay)
	       (delete-overlay ov)))
	(overlays-in (or beg (point-min)) (or end (point-max)))))

(defun org-agenda-bulk-unmark-all ()
  "Remove all marks in the agenda buffer.
This will remove the markers and the overlays."
  (interactive)
  (if (null org-agenda-bulk-marked-entries)
      (message "No entry to unmark")
    (mapc (lambda (m) (move-marker m nil)) org-agenda-bulk-marked-entries)
    (setq org-agenda-bulk-marked-entries nil)
    (org-agenda-bulk-remove-overlays (point-min) (point-max))))

(defcustom org-agenda-persistent-marks nil
  "Non-nil means marked items will stay marked after a bulk action.
You can toggle this interactively by typing `p' when prompted for a
bulk action."
  :group 'org-agenda
  :version "24.1"
  :type 'boolean)

(defun org-agenda-bulk-action (&optional arg)
  "Execute an remote-editing action on all marked entries.
The prefix arg is passed through to the command if possible."
  (interactive "P")
  ;; Make sure we have markers, and only valid ones
  (unless org-agenda-bulk-marked-entries (error "No entries are marked"))
  (mapc
   (lambda (m)
     (unless (and (markerp m)
		  (marker-buffer m)
		  (buffer-live-p (marker-buffer m))
		  (marker-position m))
       (error "Marker %s for bulk command is invalid" m)))
   org-agenda-bulk-marked-entries)

  ;; Prompt for the bulk command
  (let* ((msg (if org-agenda-persistent-marks "Bulk (persistent): " "Bulk: ")))
    (message (concat msg "[$]arch [A]rch->sib [t]odo [+/-]tag [s]chd [d]eadline [r]efile "
		     "[S]catter [f]unction    "
		     (when org-agenda-bulk-custom-functions
		       (concat " Custom: ["
			       (mapconcat (lambda(f) (char-to-string (car f)))
					  org-agenda-bulk-custom-functions "")
			       "]"))))
    (catch 'exit
      (let* ((action (read-char-exclusive))
	     (org-log-refile (if org-log-refile 'time nil))
	     (entries (reverse org-agenda-bulk-marked-entries))
	     (org-overriding-default-time
	      (if (get-text-property (point) 'org-agenda-date-header)
		  (org-get-cursor-date)))
	     redo-at-end
	     cmd rfloc state e tag pos (cnt 0) (cntskip 0))
	(cond
	 ((equal action ?p)
	  (let ((org-agenda-persistent-marks
		 (not org-agenda-persistent-marks)))
	    (org-agenda-bulk-action)
	    (throw 'exit nil)))

	 ((equal action ?$)
	  (setq cmd '(org-agenda-archive)))

	 ((equal action ?A)
	  (setq cmd '(org-agenda-archive-to-archive-sibling)))

	 ((member action '(?r ?w))
	  (setq rfloc (org-refile-get-location
		       "Refile to"
		       (marker-buffer (car entries))
		       org-refile-allow-creating-parent-nodes))
	  (if (nth 3 rfloc)
	      (setcar (nthcdr 3 rfloc)
		      (move-marker (make-marker) (nth 3 rfloc)
				   (or (get-file-buffer (nth 1 rfloc))
				       (find-buffer-visiting (nth 1 rfloc))
				       (error "This should not happen")))))

	  (setq cmd (list 'org-agenda-refile nil (list 'quote rfloc) t)
		redo-at-end t))

	 ((equal action ?t)
	  (setq state (org-icompleting-read
		       "Todo state: "
		       (with-current-buffer (marker-buffer (car entries))
			 (mapcar 'list org-todo-keywords-1))))
	  (setq cmd `(let ((org-inhibit-blocking t)
			   (org-inhibit-logging 'note))
		       (org-agenda-todo ,state))))

	 ((memq action '(?- ?+))
	  (setq tag (org-icompleting-read
		     (format "Tag to %s: " (if (eq action ?+) "add" "remove"))
		     (with-current-buffer (marker-buffer (car entries))
		       (delq nil
			     (mapcar (lambda (x)
				       (if (stringp (car x)) x)) org-tag-alist)))))
	  (setq cmd `(org-agenda-set-tags ,tag ,(if (eq action ?+) ''on ''off))))

	 ((memq action '(?s ?d))
	  (let* ((time
		  (unless arg
		    (org-read-date
		     nil nil nil
		     (if (eq action ?s) "(Re)Schedule to" "(Re)Set Deadline to")
		     org-overriding-default-time)))
		 (c1 (if (eq action ?s) 'org-agenda-schedule 'org-agenda-deadline)))
	    (setq cmd `(eval '(,c1 arg ,time)))))

	 ((equal action ?S)
	  (if (not (org-agenda-check-type nil 'agenda 'timeline 'todo))
	      (error "Can't scatter tasks in \"%s\" agenda view" org-agenda-type)
	    (let ((days (read-number
			 (format "Scatter tasks across how many %sdays: "
				 (if arg "week" "")) 7)))
	      (setq cmd
		    `(let ((distance (1+ (random ,days))))
		       (if arg
			   (let ((dist distance)
				 (day-of-week
				  (calendar-day-of-week
				   (calendar-gregorian-from-absolute (org-today)))))
			     (dotimes (i (1+ dist))
			       (while (member day-of-week org-agenda-weekend-days)
				 (incf distance)
				 (incf day-of-week)
				 (if (= day-of-week 7)
				     (setq day-of-week 0)))
			       (incf day-of-week)
			       (if (= day-of-week 7)
				   (setq day-of-week 0)))))
		       ;; silently fail when try to replan a sexp entry
		       (condition-case nil
			   (let* ((date (calendar-gregorian-from-absolute
					 (+ (org-today) distance)))
				  (time (encode-time 0 0 0 (nth 1 date) (nth 0 date)
						     (nth 2 date))))
			     (org-agenda-schedule nil time))
			 (error nil)))))))

	 ((assoc action org-agenda-bulk-custom-functions)
	  (setq cmd (list (cadr (assoc action org-agenda-bulk-custom-functions)))
		redo-at-end t))

	 ((equal action ?f)
	  (setq cmd (list (intern
			   (org-icompleting-read "Function: "
						 obarray 'fboundp t nil nil)))))

	 (t (error "Invalid bulk action")))

	;; Sort the markers, to make sure that parents are handled before children
	(setq entries (sort entries
			    (lambda (a b)
			      (cond
			       ((equal (marker-buffer a) (marker-buffer b))
				(< (marker-position a) (marker-position b)))
			       (t
				(string< (buffer-name (marker-buffer a))
					 (buffer-name (marker-buffer b))))))))

	;; Now loop over all markers and apply cmd
	(while (setq e (pop entries))
	  (setq pos (text-property-any (point-min) (point-max) 'org-hd-marker e))
	  (if (not pos)
	      (progn (message "Skipping removed entry at %s" e)
		     (setq cntskip (1+ cntskip)))
	    (goto-char pos)
	    (let (org-loop-over-headlines-in-active-region)
	      (eval cmd))
	    (setq cnt (1+ cnt))))
	(when redo-at-end (org-agenda-redo))
	(unless org-agenda-persistent-marks
	  (org-agenda-bulk-unmark-all))
	(message "Acted on %d entries%s%s"
		 cnt
		 (if (= cntskip 0)
		     ""
		   (format ", skipped %d (disappeared before their turn)"
			   cntskip))
		 (if (not org-agenda-persistent-marks)
		     "" " (kept marked)"))))))

(defun org-agenda-capture (&optional with-time)
  "Call `org-capture' with the date at point.
With a `C-1' prefix, use the HH:MM value at point (if any) or the
current HH:MM time."
  (interactive "P")
  (if (not (eq major-mode 'org-agenda-mode))
      (user-error "You cannot do this outside of agenda buffers")
    (let ((org-overriding-default-time
	   (org-get-cursor-date (equal with-time 1))))
      (call-interactively 'org-capture))))

;;; Flagging notes

(defun org-agenda-show-the-flagging-note ()
  "Display the flagging note in the other window.
When called a second time in direct sequence, offer to remove the FLAGGING
tag and (if present) the flagging note."
  (interactive)
  (let ((hdmarker (org-get-at-bol 'org-hd-marker))
	(win (selected-window))
	note heading newhead)
    (unless hdmarker
      (error "No linked entry at point"))
    (if (and (eq this-command last-command)
	     (y-or-n-p "Unflag and remove any flagging note? "))
	(progn
	  (org-agenda-remove-flag hdmarker)
	  (let ((win (get-buffer-window "*Flagging Note*")))
	    (and win (delete-window win)))
	  (message "Entry unflagged"))
      (setq note (org-entry-get hdmarker "THEFLAGGINGNOTE"))
      (unless note
	(error "No flagging note"))
      (org-kill-new note)
      (org-switch-to-buffer-other-window "*Flagging Note*")
      (erase-buffer)
      (insert note)
      (goto-char (point-min))
      (while (re-search-forward "\\\\n" nil t)
	(replace-match "\n" t t))
      (goto-char (point-min))
      (select-window win)
      (message "Flagging note pushed to kill ring.  Press [?] again to remove tag and note"))))

(defun org-agenda-remove-flag (marker)
  "Remove the FLAGGED tag and any flagging note in the entry."
  (let (newhead)
    (org-with-point-at marker
      (org-toggle-tag "FLAGGED" 'off)
      (org-entry-delete nil "THEFLAGGINGNOTE")
      (setq newhead (org-get-heading)))
    (org-agenda-change-all-lines newhead marker)
    (message "Entry unflagged")))

(defun org-agenda-get-any-marker (&optional pos)
  (or (get-text-property (or pos (point-at-bol)) 'org-hd-marker)
      (get-text-property (or pos (point-at-bol)) 'org-marker)))

;;; Appointment reminders

(defvar appt-time-msg-list) ; defined in appt.el

;;;###autoload
(defun org-agenda-to-appt (&optional refresh filter &rest args)
  "Activate appointments found in `org-agenda-files'.
With a \\[universal-argument] prefix, refresh the list of
appointments.

If FILTER is t, interactively prompt the user for a regular
expression, and filter out entries that don't match it.

If FILTER is a string, use this string as a regular expression
for filtering entries out.

If FILTER is a function, filter out entries against which
calling the function returns nil.  This function takes one
argument: an entry from `org-agenda-get-day-entries'.

FILTER can also be an alist with the car of each cell being
either 'headline or 'category.  For example:

  '((headline \"IMPORTANT\")
    (category \"Work\"))

will only add headlines containing IMPORTANT or headlines
belonging to the \"Work\" category.

ARGS are symbols indicating what kind of entries to consider.
By default `org-agenda-to-appt' will use :deadline, :scheduled
and :timestamp entries.  See the docstring of `org-diary' for
details and examples.

If an entry as a APPT_WARNTIME property, its value will be used
to override `appt-message-warning-time'."
  (interactive "P")
  (if refresh (setq appt-time-msg-list nil))
  (if (eq filter t)
      (setq filter (read-from-minibuffer "Regexp filter: ")))
  (let* ((cnt 0) ; count added events
	 (scope (or args '(:deadline :scheduled :timestamp)))
	 (org-agenda-new-buffers nil)
	 (org-deadline-warning-days 0)
	 ;; Do not use `org-today' here because appt only takes
	 ;; time and without date as argument, so it may pass wrong
	 ;; information otherwise
	 (today (org-date-to-gregorian
		 (time-to-days (current-time))))
	 (org-agenda-restrict nil)
	 (files (org-agenda-files 'unrestricted)) entries file
	 (org-agenda-buffer nil))
    ;; Get all entries which may contain an appt
    (org-agenda-prepare-buffers files)
    (while (setq file (pop files))
      (setq entries
	    (delq nil
		  (append entries
			  (apply 'org-agenda-get-day-entries
				 file today scope)))))
    ;; Map thru entries and find if we should filter them out
    (mapc
     (lambda(x)
       (let* ((evt (org-trim (or (get-text-property 1 'txt x) "")))
	      (cat (get-text-property 1 'org-category x))
	      (tod (get-text-property 1 'time-of-day x))
	      (ok (or (null filter)
		      (and (stringp filter) (string-match filter evt))
		      (and (functionp filter) (funcall filter x))
		      (and (listp filter)
			   (let ((cat-filter (cadr (assoc 'category filter)))
				 (evt-filter (cadr (assoc 'headline filter))))
			     (or (and (stringp cat-filter)
				      (string-match cat-filter cat))
				 (and (stringp evt-filter)
				      (string-match evt-filter evt)))))))
	      (wrn (get-text-property 1 'warntime x)))
	 ;; FIXME: Shall we remove text-properties for the appt text?
	 ;; (setq evt (set-text-properties 0 (length evt) nil evt))
	 (when (and ok tod)
	   (setq tod (concat "00" (number-to-string tod))
		 tod (when (string-match
			    "\\([0-9]\\{1,2\\}\\)\\([0-9]\\{2\\}\\)\\'" tod)
		       (concat (match-string 1 tod) ":"
			       (match-string 2 tod))))
	   (if (version< emacs-version "23.3")
	       (appt-add tod evt)
	     (appt-add tod evt wrn))
	   (setq cnt (1+ cnt))))) entries)
    (org-release-buffers org-agenda-new-buffers)
    (if (eq cnt 0)
	(message "No event to add")
      (message "Added %d event%s for today" cnt (if (> cnt 1) "s" "")))))

(autoload 'org-agenda-to-appt "org-agenda" "\
Activate appointments found in `org-agenda-files'.
With a \\[universal-argument] prefix, refresh the list of
appointments.

If FILTER is t, interactively prompt the user for a regular
expression, and filter out entries that don't match it.

If FILTER is a string, use this string as a regular expression
for filtering entries out.

If FILTER is a function, filter out entries against which
calling the function returns nil.  This function takes one
argument: an entry from `org-agenda-get-day-entries'.

FILTER can also be an alist with the car of each cell being
either 'headline or 'category.  For example:

  '((headline \"IMPORTANT\")
    (category \"Work\"))

will only add headlines containing IMPORTANT or headlines
belonging to the \"Work\" category.

ARGS are symbols indicating what kind of entries to consider.
By default `org-agenda-to-appt' will use :deadline, :scheduled
and :timestamp entries.  See the docstring of `org-diary' for
details and examples.

If an entry as a APPT_WARNTIME property, its value will be used
to override `appt-message-warning-time'.

\(fn &optional REFRESH FILTER &rest ARGS)" t nil)

(defun org-agenda-todayp (date)
  "Does DATE mean today, when considering `org-extend-today-until'?"
  (let ((today (org-today))
	(date (if (and date (listp date)) (calendar-absolute-from-gregorian date)
		date)))
    (eq date today)))

(defun org-agenda-todo-yesterday (&optional arg)
  "Like `org-agenda-todo' but the time of change will be 23:59 of yesterday."
  (interactive "P")
  (let* ((hour (third (decode-time
                       (org-current-time))))
         (org-extend-today-until (1+ hour)))
    (org-agenda-todo arg)))

(provide 'org-agenda)

;;; org-agenda.el ends here<|MERGE_RESOLUTION|>--- conflicted
+++ resolved
@@ -4349,13 +4349,8 @@
 		      'help-echo (format "mouse-2 or RET jump to location")))
 	 (full-words org-agenda-search-view-force-full-words)
 	 (org-agenda-text-search-extra-files org-agenda-text-search-extra-files)
-<<<<<<< HEAD
-	 regexp rtn rtnall files file pos
+	 regexp rtn rtnall files file pos inherited-tags
 	 marker category category-pos level tags c neg re boolean
-=======
-	 regexp rtn rtnall files file pos inherited-tags
-	 marker category category-pos tags c neg re boolean
->>>>>>> 3c4df588
 	 ee txt beg end words regexps+ regexps- hdl-only buffer beg1 str)
     (unless (and (not edit-at)
 		 (stringp string)
@@ -5345,13 +5340,8 @@
 					       "|")
 					      "\\|") "\\)"))
 			  (t org-not-done-regexp))))
-<<<<<<< HEAD
 	 marker priority category category-pos level tags todo-state
-	 ee txt beg end)
-=======
-	 marker priority category category-pos tags todo-state
 	 ee txt beg end inherited-tags)
->>>>>>> 3c4df588
     (goto-char (point-min))
     (while (re-search-forward regexp nil t)
       (catch :skip
@@ -5369,11 +5359,6 @@
 	      category-pos (get-text-property (point) 'org-category-position)
 	      txt (org-trim
 		   (buffer-substring (match-beginning 2) (match-end 0)))
-<<<<<<< HEAD
-	      tags (org-get-tags-at nil t)
-	      level (make-string (org-reduced-level (org-outline-level)) ? )
-	      txt (org-agenda-format-item "" txt level category tags t)
-=======
 	      inherited-tags
 	      (or (eq org-agenda-show-inherited-tags 'always)
 		  (and (listp org-agenda-show-inherited-tags)
@@ -5382,8 +5367,8 @@
 		       (or (eq org-agenda-use-tag-inheritance t)
 			   (memq 'todo org-agenda-use-tag-inheritance))))
 	      tags (org-get-tags-at nil (not inherited-tags))
-	      txt (org-agenda-format-item "" txt category tags t)
->>>>>>> 3c4df588
+	      level (make-string (org-reduced-level (org-outline-level)) ? )
+	      txt (org-agenda-format-item "" txt level category tags t)
 	      priority (1+ (org-get-priority txt))
 	      todo-state (org-get-todo-state))
 	(org-add-props txt props
@@ -5516,14 +5501,9 @@
 	   "\\|\\(<[0-9]+-[0-9]+-[0-9]+[^>\n]+?\\+[0-9]+[hdwmy]>\\)"
 	   "\\|\\(<%%\\(([^>\n]+)\\)>\\)"))
 	 marker hdmarker deadlinep scheduledp clockp closedp inactivep
-<<<<<<< HEAD
 	 donep tmp priority category category-pos level ee txt timestr tags
-	 b0 b3 e3 head todo-state end-of-match show-all warntime habitp)
-=======
-	 donep tmp priority category category-pos ee txt timestr tags
 	 b0 b3 e3 head todo-state end-of-match show-all warntime habitp
 	 inherited-tags)
->>>>>>> 3c4df588
     (goto-char (point-min))
     (while (setq end-of-match (re-search-forward regexp nil t))
       (setq b0 (match-beginning 0)
@@ -5575,10 +5555,6 @@
 		     (assoc (point) deadline-position-alist))
 		(throw :skip nil))
 	    (setq hdmarker (org-agenda-new-marker)
-<<<<<<< HEAD
-		  tags (org-get-tags-at nil t)
-		  level (make-string (org-reduced-level (org-outline-level)) ? ))
-=======
 		  inherited-tags
 		  (or (eq org-agenda-show-inherited-tags 'always)
 		      (and (listp org-agenda-show-inherited-tags)
@@ -5586,8 +5562,8 @@
 		      (and (eq org-agenda-show-inherited-tags t)
 			   (or (eq org-agenda-use-tag-inheritance t)
 			       (memq 'agenda org-agenda-use-tag-inheritance))))
-		  tags (org-get-tags-at nil (not inherited-tags)))
->>>>>>> 3c4df588
+		  tags (org-get-tags-at nil (not inherited-tags))
+		  level (make-string (org-reduced-level (org-outline-level)) ? ))
 	    (looking-at "\\*+[ \t]+\\([^\r\n]+\\)")
 	    (setq head (or (match-string 1) ""))
 	    (setq txt (org-agenda-format-item
@@ -5618,13 +5594,8 @@
 		      (format "mouse-2 or RET jump to org file %s"
 			      (abbreviate-file-name buffer-file-name))))
 	 (regexp "^&?%%(")
-<<<<<<< HEAD
 	 marker category extra category-pos level ee txt tags entry
-	 result beg b sexp sexp-entry todo-state warntime)
-=======
-	 marker category extra category-pos ee txt tags entry
 	 result beg b sexp sexp-entry todo-state warntime inherited-tags)
->>>>>>> 3c4df588
     (goto-char (point-min))
     (while (re-search-forward regexp nil t)
       (catch :skip
@@ -5780,13 +5751,8 @@
 			    (list 0 0 0 (nth 1 date) (car date) (nth 2 date))))
 		    1 11))))
 	 (org-agenda-search-headline-for-time nil)
-<<<<<<< HEAD
 	 marker hdmarker priority category category-pos level tags closedp
-	 statep clockp state ee txt extra timestr rest clocked)
-=======
-	 marker hdmarker priority category category-pos tags closedp
 	 statep clockp state ee txt extra timestr rest clocked inherited-tags)
->>>>>>> 3c4df588
     (goto-char (point-min))
     (while (re-search-forward regexp nil t)
       (catch :skip
@@ -5824,10 +5790,6 @@
 	      (setq txt org-agenda-no-heading-message)
 	    (goto-char (match-beginning 0))
 	    (setq hdmarker (org-agenda-new-marker)
-<<<<<<< HEAD
-		  tags (org-get-tags-at nil t)
-		  level (make-string (org-reduced-level (org-outline-level)) ? ))
-=======
 		  inherited-tags
 		  (or (eq org-agenda-show-inherited-tags 'always)
 		      (and (listp org-agenda-show-inherited-tags)
@@ -5835,8 +5797,8 @@
 		      (and (eq org-agenda-show-inherited-tags t)
 			   (or (eq org-agenda-use-tag-inheritance t)
 			       (memq 'todo org-agenda-use-tag-inheritance))))
-		  tags (org-get-tags-at nil (not inherited-tags)))
->>>>>>> 3c4df588
+		  tags (org-get-tags-at nil (not inherited-tags))
+		  level (make-string (org-reduced-level (org-outline-level)) ? ))
 	    (looking-at "\\*+[ \t]+\\([^\r\n]+\\)")
 	    (setq txt (match-string 1))
 	    (when extra
@@ -6192,10 +6154,6 @@
 				pastschedp))
 		       (setq mm (assoc pos1 deadline-position-alist)))
 		      (throw :skip nil)))
-<<<<<<< HEAD
-		(setq tags (org-get-tags-at nil t))
-		(setq level (make-string (org-reduced-level (org-outline-level)) ? ))
-=======
 		(setq inherited-tags
 		      (or (eq org-agenda-show-inherited-tags 'always)
 			  (and (listp org-agenda-show-inherited-tags)
@@ -6203,8 +6161,9 @@
 			  (and (eq org-agenda-show-inherited-tags t)
 			       (or (eq org-agenda-use-tag-inheritance t)
 				   (memq 'agenda org-agenda-use-tag-inheritance))))
+
 		      tags (org-get-tags-at nil (not inherited-tags)))
->>>>>>> 3c4df588
+		(setq level (make-string (org-reduced-level (org-outline-level)) ? ))
 		(setq head (buffer-substring-no-properties
 			    (point)
 			    (progn (skip-chars-forward "^\r\n") (point))))
@@ -6260,11 +6219,7 @@
 	 (regexp org-tr-regexp)
 	 (d0 (calendar-absolute-from-gregorian date))
 	 marker hdmarker ee txt d1 d2 s1 s2 category category-pos
-<<<<<<< HEAD
-	 level todo-state tags pos head donep)
-=======
-	 todo-state tags pos head donep inherited-tags)
->>>>>>> 3c4df588
+	 level todo-state tags pos head donep inherited-tags)
     (goto-char (point-min))
     (while (re-search-forward regexp nil t)
       (catch :skip
@@ -6290,11 +6245,6 @@
 		(if (not (re-search-backward org-outline-regexp-bol nil t))
 		    (setq txt org-agenda-no-heading-message)
 		  (goto-char (match-beginning 0))
-<<<<<<< HEAD
-		  (setq hdmarker (org-agenda-new-marker (point)))
-		  (setq tags (org-get-tags-at nil t))
-		  (setq level (make-string (org-reduced-level (org-outline-level)) ? ))
-=======
 		  (setq hdmarker (org-agenda-new-marker (point))
 			inherited-tags
 			(or (eq org-agenda-show-inherited-tags 'always)
@@ -6303,8 +6253,9 @@
 			    (and (eq org-agenda-show-inherited-tags t)
 				 (or (eq org-agenda-use-tag-inheritance t)
 				     (memq 'agenda org-agenda-use-tag-inheritance))))
+
 			tags (org-get-tags-at nil (not inherited-tags)))
->>>>>>> 3c4df588
+		  (setq level (make-string (org-reduced-level (org-outline-level)) ? ))
 		  (looking-at "\\*+[ \t]+\\([^\r\n]+\\)")
 		  (setq head (match-string 1))
 		  (let ((remove-re
